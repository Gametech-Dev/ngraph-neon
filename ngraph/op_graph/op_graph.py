# ----------------------------------------------------------------------------
# Copyright 2016 Nervana Systems Inc.
# Licensed under the Apache License, Version 2.0 (the "License");
# you may not use this file except in compliance with the License.
# You may obtain a copy of the License at
#
#      http://www.apache.org/licenses/LICENSE-2.0
#
# Unless required by applicable law or agreed to in writing, software
# distributed under the License is distributed on an "AS IS" BASIS,
# WITHOUT WARRANTIES OR CONDITIONS OF ANY KIND, either express or implied.
# See the License for the specific language governing permissions and
# ----------------------------------------------------------------------------
from __future__ import division

from contextlib import contextmanager
import collections
import uuid

import inspect
import cachetools
import numpy as np
from builtins import object
from functools import wraps
from collections import defaultdict

from ngraph.op_graph.axes import TensorDescription, \
    make_axis, make_axes, Axes, FlattenedAxis, slice_axis, default_dtype, \
    default_int_dtype, AxesMap
from ngraph.util.names import NameableValue
from ngraph.util.threadstate import get_thread_state
from orderedset import OrderedSet
from cached_property import cached_property


def tensor_descriptions(args):
    """
    A list of tensor descriptions for Ops.

    Arguments:
      args: A list of Ops.

    Returns:
      A list of the Op's tensor descriptions.
    """
    return (arg.tensor_description() for arg in args)


def tdcache():
    """
    Decorator to mark tensor description method as cached.

    Returns:
        Cache decorator set to use a particular cache.
    """
    return cachetools.cached(cache=tdcache.tensor_description_cache)


tdcache.tensor_description_cache = {}


@contextmanager
def metadata(**metadata):
    """
    Capture all Ops created within the context. Hides ops created in this
    context from parent contexts.
    """
    with Op.all_ops() as ops:
        yield
    for op in ops:
        if isinstance(op, TensorValueOp):
            # make sure tensorvalue op matches thing it reads from
            op.metadata.update(op.states_read[0].metadata)
        else:
            op.metadata.update(metadata)


def with_op_metadata(f, metadata=None):
    """
    Decorator to add metadata to all ops created inside the decorated function.
    If this decorator is applied to a method of a class with a class
    variable `metadata` defined as a dictionary then we add that to the
    op metadata to attach.
    """
    metadata = metadata or dict()
    assert isinstance(metadata, dict), "Metadata must be dict, not {}".format(type(metadata))

    @wraps(f)
    def wrapper(*args, **kwargs):
        with Op.all_ops() as ops:
            result = f(*args, **kwargs)
        # If this decorator is applied to a method of a class with a class
        # variable called `metadata` then we add that to the
        if len(args) > 0 and hasattr(type(args[0]), 'metadata'):
            metadata.update(type(args[0]).metadata)
        for op in ops:
            op.metadata.update(metadata)
        return result
    return wrapper


class DebugInfo(object):
    """Mixin that captures file/line location of an object's creation."""

    def __init__(self, **kwargs):
        # TODO This is a good first cut for debugging info, but it would be nice to
        # TODO be able to reliably walk the stack back to user code rather than just
        # TODO back past this constructor
        super(DebugInfo, self).__init__(**kwargs)
        frame = None
        try:
            frame = inspect.currentframe()
            while frame.f_locals.get('self', None) is self:
                frame = frame.f_back
            while frame:
                filename, lineno, function, code_context, index = inspect.getframeinfo(
                    frame)
                if -1 == filename.find('ngraph/op_graph'):
                    break
                frame = frame.f_back

            self.filename = filename
            self.lineno = lineno
            self.code_context = code_context
        finally:
            del frame

    @property
    def file_info(self):
        """
        Return file location that created the node.

        Returns:
            String with file location that created the node.

        """
        return 'File "{filename}", line {lineno}'.format(
            filename=self.filename, lineno=self.lineno)


class Op(NameableValue):
    """
    Any operation that can be in an AST.

    Arguments:
        args: Values used by this node.
        const: The value of a constant Op, or None,
        constant (bool): The Op is constant.  Default False.
        forward: If not None, the node to use instead of this node.
        metadata: String key value dictionary for frontend metadata.
        kwargs: Args defined in related classes.

    Attributes:
        const: The value of a constant.
        constant (bool): The value is constant.
        control_deps (OrderedSet): Ops in addtion to args that must run before this op.
        persistent (bool): The value will be retained from computation to computation and
            not shared.  Always True if reference is set.
        metadata: Dictionary with of string keys and values used for attaching
            arbitrary metadata to nodes.
        trainable: The value is trainable.
    """

    # Default is to not collect Ops as they are created
    @staticmethod
    def _get_thread_ops():
        """
        :return: The stack of Ops being collected.
        """
        try:
            ops = get_thread_state().ops
        except AttributeError:
            ops = [None]
            get_thread_state().ops = ops
        return ops

    @staticmethod
    def get_all_ops():
        try:
            all_ops = get_thread_state().all_ops
        except AttributeError:
            all_ops = [None]
            get_thread_state().all_ops = all_ops
        return all_ops

    # We need to create another stack here because all_ops and captured_ops
    # have different semantics that don't work with a shared stack
    @staticmethod
    @contextmanager
    def all_ops(ops=None, isolate=False):
        """
        Collects all Ops created within the context. Does not hide ops created
        in this context from parent contexts unless isolate is True.
        """
        if ops is None:
            ops = []
        try:
            all_ops = Op.get_all_ops()
            all_ops.append(ops)
            yield (ops)
        finally:
            all_ops.pop()
            parent = all_ops[-1]
            if not isolate and parent is not None:
                parent.extend(ops)

    @staticmethod
    def all_op_references(ops):
        """
        Currently ops can have references to other ops anywhere in their __dict__, (not just args,
        but the other typical places handled in serialization's `add_edges`). This function
        iterates through an ops __dict__ attributes and finds all other ops recursively.

        This is more powerful than the ordered_ops method which only considers args and
        control_deps.
        """
        op_set = OrderedSet(ops)

        def add_op(op):
            op_set.add(op)
            for key in op.__dict__:
                val = getattr(op, key)
                if isinstance(val, Op) and val not in op_set:
                    add_op(val)
                elif isinstance(val, dict):
                    for subkey in val:
                        if isinstance(val[subkey], Op) and val[subkey] not in op_set:
                            add_op(val[subkey])
                elif isinstance(val, (list, tuple, set, OrderedSet)):
                    for item in val:
                        if isinstance(item, Op) and item not in op_set:
                            add_op(item)
        for op in ops:
            add_op(op)
        return op_set

    @staticmethod
    def ordered_ops(roots):
        """
        Topological sort of ops reachable from roots. Notes ngraph is using
        depenency edges rather than dataflow edges, for example,
        `top_sort(a -> b -> c) => [c, b, a]`.

        Args:
            roots: List of ops.

        Returns:
            A list of sorted ops.
        """
        ordered_ops = []
        available = OrderedSet()
        counts = dict()
        parents = defaultdict(OrderedSet)
        ready = OrderedSet()

        available.update(root.forwarded for root in roots)
        while available:
            node = available.pop()

            if node in counts or node in ready:
                continue

            children = OrderedSet((child.forwarded for child in node.all_deps))
            if children:
                counts[node] = len(children)
                for child in children:
                    parents[child].add(node)
                available.update(children)
            else:
                ready.add(node)

        while ready:
            node = ready.pop()
            ordered_ops.append(node)
            for p in parents.get(node, []):
                count = counts[p] - 1
                if count == 0:
                    ready.add(p)
                    del counts[p]
                else:
                    counts[p] = count
        if len(counts) > 0:
            raise ValueError("Graph not a DAG")

        return ordered_ops

    @staticmethod
    def visit_input_closure(roots, fun):
        """
        Apply function `fun` in the topological sorted order of roots.

        Args:
            roots: List of ops.

        Returns:
            None
        """
        for op in Op.ordered_ops(roots):
            fun(op)

    def __init__(self,
                 args=(),
                 metadata=None,
                 const=None,
                 constant=False,
                 persistent=False,
                 trainable=False,
                 **kwargs):
        super(Op, self).__init__(**kwargs)
        self._args = tuple(as_op(arg) for arg in args)
        self.metadata = dict()

        if metadata is not None:
            if not isinstance(metadata, dict):
                raise ValueError("Metadata must be of type dict,"
                                 "not {} of {}".format(type(metadata), metadata))
            self.metadata.update(metadata)

        # List to keep generation deterministic
        self._control_deps = OrderedSet()
        self._deriv_handler = None
        self._const = const
        self.uuid = uuid.uuid4()
        self._is_constant = constant
        self._is_persistent = persistent
        self._is_trainable = trainable

        # Add this op to the all op accounting lists
        ops = Op._get_thread_ops()[-1]
        if ops is not None:
            ops.append(self)
        all_ops = Op.get_all_ops()[-1]
        if all_ops is not None:
            all_ops.append(self)

        self.style = {}
        self._forward = None

        self.scope = None

    @property
    def tensor(self):
        """

        Returns: The op providing the value.

        """
        return self

    @property
    def states_read(self):
        """

        Returns: All state read by this op.

        """
        return OrderedSet()

    @property
    def states_written(self):
        """

        Returns: All state written by this op.

        """
        return OrderedSet()

    def __str__(self):
        return self.graph_label

    def __repr__(self):
        return '<{cl}({gl}):{id}>'.format(
            cl=self.__class__.__name__,
            gl=self.graph_label_type,
            id=id(self)
        )

    @property
    def is_constant(self):
        """

        Returns: True if this op is a constant tensor.

        """
        return False

    @property
    def const(self):
        """

        Returns: For a constant, returns the constant value.

        """
        return None

    @property
    def is_input(self):
        """

        Returns: True if this op is a tensor that the host can write to.

        """
        return False

    @property
    def is_persistent(self):
        """

        Returns: True if this op is a tensor whose value is preserved from computation
            to computation.

        """
        return False

    @property
    def is_trainable(self):
        """

        Returns: True if this op is a tensor that is trainable, i.e. is Op.variables
            will return it.

        """
        return False

    @property
    def is_placeholder(self):
        """

        Returns: True if this op is a placeholder, i.e. a place to attach a tensor.

        """
        return False

    @property
    def is_tensor_op(self):
        """

        Returns: True if this op is a tensor.

        """
        return False

    @property
    def is_scalar(self):
        """

        Returns: True if this op is a scalar.

        """
        return 0 == len(self.axes)

    @property
    def is_device_op(self):
        """

        Returns:
            True if the Op executes on the device.
        """
        return True

    @property
    def scalar_op(self):
        """
        Returns the scalar op version of this op.  Will be overridden by subclasses
        """
        if not self.is_scalar:
            raise ValueError()
        return self

    @property
    def forward(self):
        """
        If not None, self has been replaced with forward.

        When set, invalidates cached tensor descriptions.

        Returns:
             None or the replacement.
        """
        return self._forward

    @forward.setter
    def forward(self, value):
        if value is self:
            return

        self.update_forwards()
        value.update_forwards()

        # Make sure everything that is supposed to happen
        # before this op still happens
        for dep in self._control_deps:
            value.add_control_dep(dep)
        self._forward = value
        tdcache.tensor_description_cache.clear()
        value.metadata.update(self.metadata)

    @property
    def forwarded(self):
        """
        Finds the op that handles this op.

        Returns:
             Follows forwarding to the op that should handle this op.
        """
        result = self
        while True:
            if result._forward is None:
                return result
            result = result._forward

    @cached_property
    def all_deps(self):
        """
        Returns:
            All dependencies of the op, including args and control_deps.
            `x.all_deps == OrderedSet(x.args) | x.control_deps`, setter
            functions are used to maintain this invariant. However, user
            outside of the Op class should still avoid changing x._all_deps,
            x._control_deps and x._args directly.
        """
        return OrderedSet(self.args) | self.control_deps

    def invalidate_property_cache(self, property_name):
        """
        Invalidates self.all_deps cache
        """
        if property_name in self.__dict__:
            del self.__dict__[property_name]

    @property
    def args(self):
        """All the inputs to this node."""
        return self._args

    @property
    def control_deps(self):
        """
        Returns:
            Control dependency of the op.
        """
        return self._control_deps

    def add_control_dep(self, dep):
        """
        Add an op that needs to run before this op.

        Args:
            dep: The op.
        """
        dep = dep.forwarded
        if dep is not self and dep not in self.all_deps:
            # update control_deps
            self._control_deps.add(dep)
            # invalidate deps cache as self._control_deps is updated
            self.invalidate_property_cache('all_deps')

    def remove_control_dep(self, dep):
        """
        Remove an op from the list of ops that need to run before this op.

        Args:
            dep: The op.

        """
        self.update_forwards()
        if dep.forwarded in self.control_deps:
            # update control_deps
            self._control_deps.remove(dep.forwarded)
            # invalidate deps cache as self._control_deps is updated
            self.invalidate_property_cache('all_deps')

    def update_forwards(self):
        """
        Replaces internal op references with their forwarded versions.

        Any subclass that uses ops stored outside of args and all_deps
        needs to override this method to update those additional ops.

        This is mainly to reduce the number of places that need to explicitly check
        for forwarding.

        """
        # replace self._args with self._args's forwarded op
        args_forward = [op.forward for op in self.args]
        if any(forward is not None for forward in args_forward):
            new_args = tuple([op.forwarded for op in self.args])
            if self._args != new_args:
                self._args = new_args
                self.invalidate_property_cache('all_deps')

        # replace self._control_deps with self._control_deps's forwarded op
        control_deps_forward = [op.forward for op in self.control_deps]
        if any(forward is not None for forward in control_deps_forward):
            new_control_deps = OrderedSet([op.forwarded for op in self.control_deps])
            if self._control_deps != new_control_deps:
                self._control_deps = new_control_deps
                self.invalidate_property_cache('all_deps')

    def replace_self(self, rep):
        self.forward = as_op(rep)

    @property
    def deriv_handler(self):
        """
        Overrides processing of this op for this derivative.

        Returns:
            The op that should be used to process this op. If no deriv_handler has been set,
            self is returned.

        """
        if self._deriv_handler is None:
            return self
        else:
            return self._deriv_handler

    @deriv_handler.setter
    def deriv_handler(self, deriv_handler):
        if deriv_handler is self:
            deriv_handler = None
        self._deriv_handler = deriv_handler

    @property
    def defs(self):
        """
        Returns:
            For liveness analysis.  The storage associated with everything
            in the returned list is modified when the Op is executed.

        """
        return [self]

    def variables(self):
        """
        Return all trainable Ops used in computing this node.

        Returns:
            Set of trainable Ops.
        """
        return OrderedSet([op.tensor for op in Op.ordered_ops([self])
                           if op.tensor.is_trainable])

    def placeholders(self):
        """
        Return all placeholder Ops used in computing this node.

        Returns:
            Set of placeholder Ops.
        """
        return OrderedSet([op.tensor for op in Op.ordered_ops([self])
                           if op.tensor.is_placeholder])

    def tensor_description(self):
        return None

    @cachetools.cached({})
    def call_info(self):
        """
        Creates the TensorDescriptions (of this op or its arguments)
        required to evaluate it.

        The list is used to allocate buffers (in the transformers) and supply
        values to the transform method (in the transform_call_info) method.

        Only TensorDescriptions of the arguments are necessary.  A
        TensorDescription of the output is generate by calling
        self.tensor_description()
        """
        return list(tensor_descriptions(self.args))


def as_op(x):
    """
    Finds an Op appropriate for x.

    If x is an Op, it returns x. Otherwise, constant(x) is returned.

    Arguments:
      x: Some value.

    Returns:
      Op:
    """
    if isinstance(x, AssignableTensorOp):
        return TensorValueOp(x)

    if isinstance(x, Op):
        return x

    return TensorValueOp(constant(x))


def as_ops(xs):
    """
    Converts an iterable of values to a tuple of Ops using as_op.

    Arguments:
        xs: An iterable of values.

    Returns:
        A tuple of Ops.
    """
    return tuple(as_op(x) for x in xs)


class AssignOp(Op):
    """
    tensor[...] = val.

    Arguments:
        tensor (AssignableTensorOp): An assignable TensorOp.
        val: The value to assign.
        **kwargs: Args for related classes.
    """

    def __init__(self, tensor, val, **kwargs):
        # convert val to op
        # TODO: requires explicit broadcast in future
        if not isinstance(val, Op):
            val = as_op(val)
            if len(val.axes) == len(tensor.axes):
                val = cast_axes(val, tensor.axes)

        # automatic broadcast
        # currently requires val's axes to be a subset of tensor's axes
        # TODO: requires explicit broadcast in future
        if len(val.axes - tensor.axes) > 0:
            raise ValueError(
                "tensor(LHS) has axes %s, val(RHS) has axes %s,"
                "val's axes should be subset of tensor's axes" %
                (val.axes, tensor.axes))
        val = broadcast(val, tensor.axes)

        super(AssignOp, self).__init__(args=(tensor, val), **kwargs)

    @property
    def states_written(self):
        return self.args[0].states_read

    @property
    def states_read(self):
        return self.args[1].states_read


class AssignOneDOp(Op):
    """
    Assign a value to a 1d tensor.

    Arguments:
        tensor (AssignableTensorOp): The value to assign to.
        value (TensorOp): The value.
    """

    def __init__(self, tensor, val, **kwargs):
        if val.is_scalar:
            val = val.scalar_op
        super(AssignOneDOp, self).__init__(args=(tensor, val), **kwargs)

    @property
    def states_written(self):
        return self.args[0].states_read

    @property
    def states_read(self):
        return self.args[1].states_read


def assign(lvalue, rvalue):
    """
    Assignment; lvalue <= rvalue

    Arguments:
        lvalue: Tensor to assign to.
        rvalue: Value to be assigned.
        item (optional):
    """
    return AssignOp(lvalue, rvalue)


def set_item(tensor, item, value):
<<<<<<< HEAD
=======
    shape = tensor.tensor_description().shape
    for sl, l in zip(item, shape):
        if not isinstance(sl, slice):
            sl = slice(sl)
        start, end, step = sl.indices(l)
        if step < -1:
            raise ValueError('Invalid slice in item {}'.format(item))
>>>>>>> e86be287
    return assign(tensor_slice(tensor, item, axes=value.axes), value)


class SetItemOp(Op):
    """
    tensor[item] = val

    This is a stub and has no frontend support at this time.

    Arguments:
        tensor (AssignableTensorOp): An assignable tensor.
        item: An index into the tensor.
        val (TensorOp): A value to assign.
    """

    def __init__(self, tensor, item, val, **kwargs):
        super(SetItemOp, self).__init__(args=(tensor, val), **kwargs)
        self.item = tuple(item)

    @property
    def states_written(self):
        return self.args[0].states_read

    @property
    def states_read(self):
        return self.args[0].states_read | self.args[1].states_read


class ControlBlockOp(Op):
    """
    An Op that affects execution sequencing.
    """
    def __init__(self, **kwargs):
        super(ControlBlockOp, self).__init__(**kwargs)

    @property
    def is_device_op(self):
        """

        Returns:
            False, because this is handled by the transformer.
        """
        return False


class ParallelOp(ControlBlockOp):
    """
    Compute every Op in all in any order compatible with existing dependencies.

    Arguments:
        all: Ops to be computed.
        **kwargs: Args for related classes.
    """
    def __init__(self, all, **kwargs):
        super(ParallelOp, self).__init__(**kwargs)
        for op in all:
            self.add_control_dep(op)


def doall(all):
    return ParallelOp(all)


class ComputationOp(ParallelOp):
    """
    Represents a host-callable graph computation.

    Arguments:
        returns: Values returned by the computation. A list, set, or op.
        *args: Inputs to the computation. Must be placeholders or variables.

    Parameters:
        returns: Ops returned.
        parameters: Parameter ops.
    """
    def __init__(self, returns, *args, **kwargs):
        if isinstance(returns, collections.Container):
            all = type(returns)(as_op(ret) for ret in returns)
        elif isinstance(returns, Op):
            all = [as_op(returns)]
        elif returns is not None:
            raise ValueError()
        else:
            all = []

        self.values = all
        self.returns = returns
        super(ComputationOp, self).__init__(all=all, **kwargs)

        def is_input(arg):
            return arg.tensor.is_input

        placeholders = self.placeholders()
        if len(args) == 1 and args[0] == 'all':
            args = placeholders

        args = tuple(as_op(arg) for arg in args)
        arg_tensors = set(arg.tensor for arg in args)
        missing_tensors = [t for t in placeholders - arg_tensors]
        if len(missing_tensors) > 0:
            raise ValueError(("All used placeholders must be supplied to a "
                              "computation. Currently missed {}."
                              ).format(missing_tensors))

        for arg in args:
            if not (arg.tensor.is_input):
                raise ValueError((
                    'The arguments to a computation must all be Ops with property '
                    'is_input=True, but the op passed had is_input=False.'
                    'In most cases you want to pass placeholder ops in as arguments.  '
                    '{op} was passed in, of type {op_type}.'
                ).format(
                    op=arg,
                    op_type=arg.__class__.__name__,
                ))

        self.parameters = args
        for arg in args:
            self.add_control_dep(arg)


def computation(returns, *args):
    """
    Defines a host-callable graph computation.

    Arguments:
        returns: Values returned by the computation. A list, set, or op.
        *args: Inputs to the computation.

    Returns:
        A computation op.
    """

    return ComputationOp(returns, *args)


class Fill(Op):
    """
    Fill a tensor with a scalar value.

    Arguments:
        tensor (AssignableTensorOp): An assignable TensorOp.
        scalar: A scalar value.
    """

    def __init__(self, tensor, scalar, **kwargs):
        super(Fill, self).__init__(args=(tensor,), **kwargs)
        if isinstance(scalar, TensorOp):
            if scalar.is_constant:
                scalar = scalar.const
            else:
                raise ValueError("{} is not a scalar constant".format(scalar))
        else:
            npscalar = np.asarray(scalar, dtype=tensor.dtype)
            if 0 != len(npscalar.shape):
                raise ValueError("{} is not a scalar".format(scalar))
            scalar = npscalar[()]

        self.scalar = scalar

    @property
    def states_written(self):
        return self.args[0].states_read


def fill(x, scalar):
    return Fill(x, scalar)


class TensorOp(Op):
    """
    Super class for all Ops whose value is a Tensor.

    Arguments:
        axes: The axes of the tensor.
        dtype: The element type of the tensor.
        scale: If specified, a scaling factor applied during updates.
        is_value_op: If specified, the normal dtype/axes/scale defaulting is disabled
          since those values will be supplied by a subclass, such as ValueOp.
        **kwargs: Arguments for related classes.
    """

    def __init__(self, dtype=None, axes=None, scale=None, is_value_op=None, **kwargs):
        super(TensorOp, self).__init__(**kwargs)
        if not is_value_op:
            self.dtype = default_dtype(dtype)
            if axes is not None:
                axes = make_axes(axes)
            self._axes = axes
            self.scale = scale

    @property
    def is_tensor_op(self):
        return True

    @property
    @cachetools.cached(cache=dict())
    def one(self):
        """
        Returns a singleton constant 1 for this Op. Used by DerivOp to ensure that
         we don't build unique backprop graphs for every variable.

        Returns:
            A unique constant 1 associated with this TensorOp.

        """
        return as_op(1)

    @cachetools.cached({})
    def adjoints(self, error):
        """
        Returns a map containing the adjoints of this op with respect to other
        ops.

        Creates the map if it does not already exist.

        Arguments:
            error (TensorOp, optional): The tensor holding the error value
                the derivative will be computed at. Must have the same axes as dependent.


        Returns:
            Map from Op to dSelf/dOp.
        """
        adjoints = {
            self.tensor: error,
        }

        # visit ops in reverse depth first post-order. it is important that
        # ordered_ops returns a copy of this traversal order since the graph
        # may change as we generate adjoints and we don't want to visit those
        # new ops. Some ops may be containers for other ops, so we create an
        # ordered set to ensure we don't do multiple backprops.
        processed = set()
        for o in reversed(Op.ordered_ops([self])):
            if o.tensor in processed:
                continue
            if o.tensor in adjoints:
                adjoint = adjoints[o.tensor]
                if o.scale is not None:
                    adjoint = adjoint * o.scale

                deriv_handler = o.deriv_handler

                # find hetr distribution metadata, pass other data if exists
                # todo add reduce func metadata key when fixed #1436
                hetr_meta_key = ['device', 'device_id', 'parallel']
                hetr_metadata = {k: o.metadata[k] for k in hetr_meta_key
                                 if o.metadata.get(k) is not None}
                with metadata(**hetr_metadata):
                    deriv_handler.generate_adjoints(adjoints, adjoint, *deriv_handler.args)

                processed.add(o.tensor)

        return adjoints

    def generate_add_delta(self, adjoints, delta):
        """
        Adds delta to the backprop contribution..

        Arguments:
            adjoints: dy/dOp for all Ops used to compute y.
            delta: Backprop contribute.
        """
        if not self.axes.is_equal_set(delta.axes):
            raise ValueError(
                'delta axes {} do not match adjoint axes {}'
                .format(delta.axes, self.axes)
            )
        if self not in adjoints:
            adjoints[self] = delta
        else:
            adjoints[self] = delta + adjoints[self]

    # Magic methods for builtin operations we want to use for creating nodes
    def __neg__(self):
        return negative(self)

    def __pos__(self):
        return self

    def __abs__(self):
        return absolute(self)

    def __add__(self, val):
        return add(self, val)

    def __radd__(self, val):
        return add(val, self)

    def __sub__(self, val):
        return subtract(self, val)

    def __rsub__(self, val):
        return subtract(val, self)

    def __mul__(self, val):
        return multiply(self, val)

    def __rmul__(self, val):
        return multiply(val, self)

    def __div__(self, val):
        return divide(self, val)

    def __mod__(self, val):
        return mod(self, val)

    def __truediv__(self, val):
        return divide(self, val)

    def __rtruediv__(self, val):
        return divide(val, self)

    def __floordiv__(self, val):
        return floordivide(self, val)

    def __rdiv__(self, val):
        return divide(val, self)

    def __pow__(self, val):
        return power(self, val)

    def __rpow__(self, val):
        return power(val, self)

    # Python always uses eq for comparing keys, so if we override __eq__ we
    # cannot have sets of tensors, or using them as dictionary keys.  So,
    # we must use Equal explicitly in transform.  defmod and define __eq__
    # if it can ensure that its nodes do not need to be used as keys.
    # def __eq__(self, val):
    #    return equal(self, val)

    # def __ne__(self, val):
    #    return not_equal(self, val)

    def __lt__(self, val):
        return less(self, val)

    def __gt__(self, val):
        return greater(self, val)

    def __le__(self, val):
        return less_equal(self, val)

    def __ge__(self, val):
        return greater_equal(self, val)

    def __setitem__(self, key, val):
        if key == slice(None) or key is Ellipsis:
            return assign(self, val)
        raise ValueError("Setting {} is not supported yet".format(key))

    # Only works when capturing ops
    def __iadd__(self, val):
        return assign(self, self + val)

    # Only works when capturing ops
    def __isub__(self, val):
        return assign(self, self - val)

    # Only works when capturing ops
    def __imul__(self, val):
        return assign(self, self * val)

    # Only works when capturing ops
    def __idiv__(self, val):
        return assign(self, self / val)

    def __getitem__(self, item):
        if isinstance(item, slice) and len(self.axes) > 1:
            item = (item,)
        item += tuple(slice(None) for _ in range(len(self.axes) - len(item)))
        return tensor_slice(self, item)

    def __axes__(self):
        return self.axes

    @tdcache()
    def tensor_description(self):
        """
        Returns a TensorDescription describing the output of this TensorOp

        Returns:
          TensorDescription for this op.
        """
        if "layout" in self.metadata:
            return TensorDescription(self.axes,
                                     layout=self.metadata["layout"],
                                     dtype=self.dtype,
                                     is_persistent=self.is_persistent,
                                     is_input=self.is_input,
                                     is_placeholder=self.is_placeholder)
        else:
            return TensorDescription(self.axes, dtype=self.dtype, name=self.name,
                                     is_persistent=self.is_persistent,
                                     is_input=self.is_input,
                                     is_placeholder=self.is_placeholder)

    @property
    def axes(self):
        """

        Returns: The axes of the tensor.

        """
        if self._axes is not None:
            return self._axes
        else:
            raise NotImplementedError

    @axes.setter
    def axes(self, value):
        if self._axes is not None:
            raise ValueError()
        self._axes = value

    @property
    def has_axes(self):
        """

        Returns: True if axes have been set.

        """
        return self._axes is not None

    def insert_axis(self, index, axis):
        """
        Inserts an axis
        Arguments:
            index   : Index to insert at
            axis    : The Axis object to insert
        """
        if self._axes is None:
            raise ValueError()
        self._axes.insert(index, axis)

    def append_axis(self, axis):
        if self._axes is None:
            raise ValueError()
        self._axes.append(axis)

    def generate_adjoints(self, adjoints, delta, *args):
        """
        With delta as the computation for the adjoint of this Op, incorporates delta into the
        adjoints for thr args.

        Args:
            adjoints: dy/dOp for all ops involved in computing y.
            delta: Backprop amount for this Op.
            *args: The args of this Op.
        """
        pass

    @property
    def shape(self):
        """
        This is required for parameter initializers in legacy neon code.  It
        expects layers to implement a shape that it can use to pass through
        layers.

        Returns: self.axes
        """
        return self.axes

    def shape_dict(self):
        """
        Retuns: shape of this tensor as a dictionary
        """
        return self.axes.shape_dict()

    def mean(self, reduction_axes=None, out_axes=None):
        """
        Used in Neon front end.

        Returns: mean(self)

        """
        return mean(self, reduction_axes=reduction_axes, out_axes=out_axes)


class ValueOp(TensorOp, ControlBlockOp):
    """
    Mixin class for ops whose value is another op.
    Arguments:
        tensor: The tensor supplying the value for this op.
    """
    def __init__(self, tensor=None, **kwargs):
        super(ValueOp, self).__init__(args=(), is_value_op=True, **kwargs)
        self._tensor = tensor

    def tensor_description(self):
        return self.tensor.tensor_description()

    @property
    def tensor(self):
        """
        The op that ultimately supplies the value. See value_tensor.
        Returns:
            The op that supplies the value.
        """
        if self._tensor:
            return self._tensor.forwarded.tensor.forwarded
        else:
            return None

    @property
    def value_tensor(self):
        """
        The op whose value is returned by this op.
        Returns:
            The immediate value returned by this op; see tensor for the closure.
        """
        if self._tensor:
            return self._tensor.forwarded
        else:
            return None

    @value_tensor.setter
    def value_tensor(self, tensor):
        self._tensor = tensor

    @property
    def all_deps(self):
        """
        TODO: use cached property as other Op
        """
        base_deps = super(ValueOp, self).all_deps
        if self.value_tensor is not None and self.value_tensor.is_device_op:
            # Add value_tensor if it is a real op
            return base_deps | OrderedSet([self.value_tensor])
        else:
            return base_deps

    @property
    def is_tensor_op(self):
        return self.tensor.is_tensor_op

    @property
    def axes(self):
        return self.tensor.axes

    @property
    def dtype(self):
        return self.tensor.dtype

    @dtype.setter
    def dtype(self, dtype):
        self.tensor.dtype = default_dtype(dtype)

    @property
    def is_constant(self):
        return self.tensor.is_constant

    @property
    def const(self):
        return self.tensor.const

    @property
    def scale(self):
        return self.tensor.scale

    @property
    def states_read(self):
        return self.value_tensor.states_read

    @property
    def states_written(self):
        return self.value_tensor.states_written

    def generate_add_delta(self, adjoints, delta):
        self.tensor.generate_add_delta(adjoints, delta)


class SequentialOp(ValueOp):
    """
    Given a list of ops, ensure that every op that has not already been executed is executed in
    the given order. The value of the last op is the value of this op.

    Ops will only be executed once, so to return the value of an earlier op, just add it again at
    the end of the list.

    Control dependencies are not computed until after the graph is computed, i.e. after derivatives
    are expanded.

    Arguments:
        ops: Sequence of ops to compute. If not specified, set the attribute ops when known. This
            is useful for subclassing.

    Attributes:
        ops: The list of ops to be computed. The last op is the returned value.
    """
    def __init__(self, ops=None, **kwargs):
        super(SequentialOp, self).__init__(**kwargs)
        self.value_tensor = None
        self._ops = None
        if ops is not None:
            self.ops = ops

    @property
    def ops(self):
        return self._ops

    @ops.setter
    def ops(self, ops):
        self._ops = list(as_op(op).forwarded for op in ops)

        for op in self._ops:
            self.add_control_dep(op)
        self.value_tensor = self._ops[-1]

        # Ops that have already executed.
        done_ops = set()

        # State => op_tops that have written state
        writers = defaultdict(OrderedSet)
        # State => op_tops that have read state
        readers = defaultdict(OrderedSet)
        for op_top in self._ops:
            ordered_ops = Op.ordered_ops([op_top])
            # Make ops that read/write state execute after the op_tops that last read/wrote
            # the state.
            for op in ordered_ops:
                if op in done_ops:
                    # The op already ran, so it doesn't run here
                    continue
                for state in op.states_read:
                    for write_op in writers[state]:
                        op.add_control_dep(write_op)
                for state in op.states_written:
                    for read_op in readers[state]:
                        op.add_control_dep(read_op)
            # Register this op_top with each state it read/wrote.
            for op in ordered_ops:
                if op in done_ops:
                    # The op already ran, so it doesn't run here
                    continue
                for state in op.states_written:
                    writers[state].add(op_top)
                for state in op.states_read:
                    readers[state].add(op_top)
            done_ops.update(ordered_ops)


def sequential(ops=None):
    """
    Compute every op in order, compatible with existing dependencies, returning last value.

    Ops will only be executed once, so to return the value of an earlier op, just add it again at
    the end of the list.

    Arguments:
        ops: Sequence of ops to compute.
    """
    sequential_op = SequentialOp(ops)
    sequential_op.deriv_handler = sequential_op.value_tensor
    # Note: Can't return value_tensor here because we may need some ops to execute
    # after it. For example,
    # op_1, op_2, op_3, op_1 has value of op_1, but op_1 won't force op_2 and op_3 to run.
    return sequential_op


class TensorValueOp(ValueOp):
    """
    A read of an AssignableTensorOp.

    This provides a way to maintain different control information on different
    versions of state.

    Arguments:
        tensor: The tensor being wrapped.
    """
    def __init__(self, tensor, **kwargs):
        super(TensorValueOp, self).__init__(tensor=tensor, **kwargs)
        for key in ['device', 'device_id', 'parallel']:
            if key in tensor.metadata:
                self.metadata[key] = tensor.metadata[key]

    @property
    def states_read(self):
        return OrderedSet([self.tensor])


class PatternLabelOp(TensorOp):
    """
    An op to represent label in the pattern to be matched in graph

    constraint_fn is a predicate that must hold in order to bind the
    label to its matching op. By default, constraint_fn is always true.

    """
    def __init__(self, label, constraint_fn=(lambda op: True), **kwargs):
        super(PatternLabelOp, self).__init__(axes={}, **kwargs)
        self.label = label
        self.constraint_fn = constraint_fn


class PatternSkipOp(TensorOp):
    """
    An op to allow user of pattern matching to skip match for certain ops

    is_optional_op_fn is a predicate that must be defined to specify
    optional ops. By default, is_optional_op_fn is false.

    """
    def __init__(self, arg, is_optional_op_fn=(lambda op: False), **kwargs):
        super(PatternSkipOp, self).__init__(axes={}, args=(arg,), **kwargs)
        self.is_optional_op_fn = is_optional_op_fn


class ReshapeOp(TensorOp):

    def __init__(self, x, **kwargs):
        super(ReshapeOp, self).__init__(
            args=(x,),
            dtype=x.dtype,
            **kwargs
        )

    @property
    def is_scalar(self):
        """
        Reshape adds shape information, but we retain being a scalar.

        Returns:
            True if the value comes from a scalar.

        """
        return self.args[0].is_scalar

    @property
    def scalar_op(self):
        return self.args[0].scalar_op

    @property
    def is_device_op(self):
        """
        Returns:
            False, because this is handled by the transformer.
        """
        return False

    @property
    def states_read(self):
        # Reshapes are views of the underlying tensor, so the states are the same.
        return self.args[0].states_read


class Transpose(ReshapeOp):
    """
    Used to reverse the axes of a tensor.

    Arguments:
        x: A tensor.
    """

    def __init__(self, x, **kwargs):
        super(Transpose, self).__init__(
            x,
            axes=reversed(x.axes),
            **kwargs
        )

    @tdcache()
    def tensor_description(self):
        return self.args[0].tensor_description().transpose().named(self.name)

    def generate_adjoints(self, adjoints, delta, x):
        x.generate_add_delta(adjoints, Transpose(delta))


class AxesCastOp(ReshapeOp):
    """
    Used to label a tensor with known axes, without altering its value

    Arguments:
        x: A tensor.
        axes: The new axes.
    """

    def __init__(self, x, axes, **kwargs):
        axes = make_axes(axes)
        self._check_valid_axes(x, axes)
        super(AxesCastOp, self).__init__(x, axes=axes, **kwargs)

    def _check_valid_axes(self, x, axes):
        if not x.is_scalar and x.axes.lengths != axes.lengths:
            raise ValueError("casting axes {} must have the same length as original axes {}"
                             .format(axes, x.axes))

    @tdcache()
    def tensor_description(self):
        return self.args[0].tensor_description().cast(self.axes).named(self.name)

    def generate_adjoints(self, adjoints, delta, x):
        x.generate_add_delta(adjoints, cast_axes(delta, x.axes))


class RoleCastOp(AxesCastOp):
    """
    Used to set the names of the axes of a tensor, without altering its value.
    If the names of the new axes are the same as the incoming tensor's axes,
    leave the original axis alone.  Otherwise, create a new axis with the
    length of the original and the name of the new.
    Arguments:
        x: A tensor.
        axes: The new axes.
    """

    def __init__(self, x, axes, **kwargs):
        axes = make_axes([
            old_axis if old_axis == new_axis else make_axis(old_axis.length, new_axis.name)
            for old_axis, new_axis in zip(x.axes, axes)
        ])
        self._check_valid_axes(x, axes)

        super(RoleCastOp, self).__init__(x, axes=axes, **kwargs)

    def _check_valid_axes(self, x, axes):
        if len(x.axes) != len(axes):
            raise ValueError(
                "casting axes {} must have the same number of axes as original axes {}"
                .format(axes, x.axes)
            )

    def generate_adjoints(self, adjoints, delta, x):
        x.generate_add_delta(adjoints, cast_role(delta, x.axes))


class MapRolesOp(AxesCastOp):
    """
    Used to set the names of the axes of a tensor, without altering its value.

    If the names of the new axes are the same as the incoming tensor's axes,
    leave the original axis alone.  Otherwise, create a new axis with the
    length of the original and the name of the new.

    Arguments:
        x: A tensor.
        axes_map: An AxesMap object describing the mapping from axis_name ->
        axis_name that should be performed.  Axis whose names don't appear in
        the axes_map won't be changed.
    """

    def __init__(self, x, axes_map, **kwargs):
        self.axes_map = AxesMap(axes_map)

        if 'axes' in kwargs:
            raise ValueError(
                'MapRolesOp can not have axes specified.  They will '
                'be infered from x and axes_map'
            )

        super(MapRolesOp, self).__init__(x, axes=self.axes_map.map_axes(x.axes), **kwargs)

    def generate_adjoints(self, adjoints, delta, x):
        x.generate_add_delta(adjoints, MapRolesOp(delta, self.axes_map.invert()))


def cast_axes(tensor, axes):
    """
    Cast the axes of a tensor to new axes.

    Args:
        tensor (TensorOp): The tensor.
        axes (Axes): The new axes.

    Returns:
        TensorOp: The tensor with new axes.
    """
    axes = make_axes(axes)
    if tensor.axes.lengths != axes.lengths:
        raise ValueError("casting axes {} must have the same length as original axes {}"
                         .format(axes, tensor.axes))
    if len(axes.lengths) == 0:
        return tensor

    return AxesCastOp(tensor, axes)


def map_roles(tensor, axes_map):
    """
    Cast the axes' roles of a tensor to new roles.

    Args:
        tensor (TensorOp): The tensor.
        axes_map ({name: name}:  AxesMap from name to name

    Returns:
        TensorOp: The tensor with new axes.
    """
    return MapRolesOp(tensor, axes_map)


def cast_role(tensor, axes):
    """
    Cast the axes' roles of a tensor to new roles.

    Args:
        tensor (TensorOp): The tensor.
        axes (Axes): The new axes.

    Returns:
        TensorOp: The tensor with new axes.
    """
    axes = make_axes(axes)
    if len(tensor.axes) != len(axes):
        raise ValueError(
            'Tried to cast Axes {} to have the roles from {}.  Both Axes '
            'must have the same number of Axes.'
            .format(tensor.axes, axes)
        )
    return RoleCastOp(tensor, axes)


class ExpandDims(ReshapeOp):
    """
    Adds additional axes into a tensor.
    Arguments:
        x: The tensor.
        axis: The additional axis.
        dim: The position to add the axes.
    """

    def __init__(self, x, axis, dim, **kwargs):
        axes = []
        axes.extend(x.axes[:dim])
        axes.append(axis)
        axes.extend(x.axes[dim:])
        axes = make_axes(axes)
        super(ExpandDims, self).__init__(x, axes=axes, **kwargs)

    @tdcache()
    def tensor_description(self):
        """
        TODO.
        Arguments:
        Returns:
          TODO
        """
        x, = tensor_descriptions(self.args)
        return x.broadcast(self.axes)

    def generate_adjoints(self, adjoints, delta, x):
        """
        TODO.
        Arguments:
          adjoints: TODO
          delta: TODO
          x: TODO
        Returns:
          TODO
        """
        x.generate_add_delta(
            adjoints,
            sum(delta, reduction_axes=delta.axes - x.axes)
        )


def expand_dims(x, axis, dim):
    """
    Adds additional axes into a tensor.
    Arguments:
        x: The tensor.
        axis: The additional axis.
        dim: The position to add the axes.
    """
    if axis in x.axes:
        return x
    return ExpandDims(x, axis, dim)


class BroadcastOp(ReshapeOp):
    """
    Used to add additional axes for a returned derivative.

    Arguments:
        x: The tensor to broadcast.
        axes: The new axes.
    """

    def __init__(self, x, axes, **kwargs):
        Axes.assert_valid_broadcast(x.axes, axes)
        super(BroadcastOp, self).__init__(
            x, axes=axes, **kwargs
        )

    @tdcache()
    def tensor_description(self):
        """
        TODO.

        Arguments:

        Returns:
          TODO
        """
        td, = tensor_descriptions(self.args)
        return td.broadcast(self.axes).named(self.name)

    def generate_adjoints(self, adjoints, delta, x):
        dx = sum(delta, reduction_axes=delta.axes - x.axes)
        dx_reordered = axes_with_order(dx, x.axes)
        x.generate_add_delta(adjoints, dx_reordered)


def broadcast(x, axes):
    """
    Broadcast the axes of x.

    Args:
        x (TensorOp): The tensor.
        axes: New axes.

    Returns:
        TensorOp: Tensor with additional axes.
    """
    axes = make_axes(axes)
    if x.axes == axes:
        return x
    return BroadcastOp(x, axes)


def axes_with_order(x, axes):
    """
    Return a tensor with a different axes order.

    Args:
        x (TensorOp): The tensor.
        axes (Axes): A permutation of the axes of the tensor.

    Returns:
        TensorOp: The new tensor.
    """
    axes = make_axes(axes)
    if x.axes == axes:
        return x
    return ReorderAxes(x, axes)


class ReorderAxes(ReshapeOp):
    """
    Reorders the axes of a tensor, without making a copy.

    Arguments:
        x: The tensor whose axes to reorder.
        axes: The new axes.
    """

    def __init__(self, x, axes, **kwargs):
        if not x.axes.is_equal_set(axes):
            raise ValueError(
                'The input and output axes must have the same elements.'
            )
        super(ReorderAxes, self).__init__(
            x, axes=axes, **kwargs
        )

    @tdcache()
    def tensor_description(self):
        """
        TODO.

        Arguments:

        Returns:
          TODO
        """
        td, = tensor_descriptions(self.args)
        return td.reorder(self.axes).named(self.name)

    def generate_adjoints(self, adjoints, delta, x):
        x.generate_add_delta(adjoints, axes_with_order(
            delta,
            x.axes
        ))


def tensor_slice(x, slices, axes=None):
    """
    Creates a sliced version of a tensor.

    Args:
        x: The tensor.
        slices: One slice for each dimension in x.
        axes: Axes for the result.  If not specified, axes will be generated.

    Returns:
        A sliced view of the tensor.
    """
    return TensorSliceOp(x, slices, axes)


class TensorSliceOp(ReshapeOp):
    """
    Creates a sliced version of a tensor.

    Arguments:
        x: The tensor.
        slices: One slice for each dimension in x.
        axes: Axes for the result.  If not specified, axes will be generated.
    """

    def __init__(self, x, slices, axes=None, **kwargs):
        slices = tuple(slices)
        if len(slices) != len(x.shape):
            raise ValueError((
                'There should be one slice in slices for each dimension in '
                'input tensor.  Input tensor had {tensor_dim} dimensions, '
                'but slices has length {slices_len}.'
            ).format(
                tensor_dim=len(x.shape),
                slices_len=len(slices),
            ))

        if axes is None:
            axes = []
            for axis, s in zip(x.axes, slices):
                # if s is an int, we are doing a getitem, for example y = x[1]
                # and so this axis will no longer exist in the result.
                if not isinstance(s, int):
                    # if nop slice, don't slice the axis
                    if s == slice(None, None, None):
                        axes.append(axis)
                    else:
                        axes.append(slice_axis(axis, s))

            axes = make_axes(axes)

        super(TensorSliceOp, self).__init__(
            x,
            axes=axes,
            **kwargs
        )

        self.slices = slices

    @tdcache()
    def tensor_description(self):
        """
        TODO.

        Arguments:

        Returns:
          TODO
        """
        x, = tensor_descriptions(self.args)
        return x.slice(self.slices, self.axes).named(self.name)

    def generate_adjoints(self, adjoints, delta, x):
        """
        Propagate gradients for y = ng.slice(x, slices). That is, set the
        adjoints w.r.t. x.

        Args:
            adjoints: the adjoints global dict
            delta: df/dy
            x: the input to ng.slice op
            self: the tensorslice op

        Example shapes:
            y = ng.slice(x, slices)
            x shape: (2, 3)
            self shape, i.e. y's shape: (3,)
            delta shape: (3,)
            _unslice(delta, self.slices, x.axes) shape: (2, 3)

        Goals:
            adjoints[x] += _unslice(delta, self.slices, x.axes)
            more exactly, if x is ValueOp, should be handled by x.value_tensor

        Dependencies graph:

                       [0 or other initial gradients]            [first_unslice]
                          ^                                          ^ ^ ^ ^
                          |                                          | | | |
                        (arg)                                        | | | |
                          |                                          | | | |
        adjoints[x] => [ng.add]---(arg)------------------------------- | | |
                         | | |                                         | | |
                         | | --(ct_dep)-> [setitem_1] -------(ct_dep)--- | |
                         | |                                             | |
                         | ----(ct_dep)-> [setitem_2] -------(ct_dep)----- |
                         |                                                 |
                         ------(ct_dep)-> [setitem_3] -------(ct_dep)-------
        """

        # special handling of value op, this is because in generate_add_delta,
        # ValueOp has special handler
        if isinstance(x, ValueOp):
            x = x.value_tensor

        if x not in adjoints:
            # x not in adjoints dict, so need to allocate a new buffer with
            # _unslice
            x.first_unslice_op = _unslice(delta, self.slices, x.axes)

            # critical to add zero
            # - if we don't add zero, in the "Dependency graph" above,
            #   the [ng.add] node will collapse with [first_unslice] node,
            #   creating circular dependency
            # - after first add zero, later gradient accumulation will be doing
            #   self add
            adjoints[x] = x.first_unslice_op + as_op(0.)
        else:
            if not hasattr(x, 'first_unslice_op'):
                # x has received adjoints from other operations, but not
                # from TensorSliceOp yet
                x.first_unslice_op = _unslice(delta, self.slices, x.axes)
                adjoints[x] = x.first_unslice_op + adjoints[x]
            else:
                # has the buffer already available, this is the [setitem_1,2,3]
                # node case in the above docstrings
                #
                # Ops get executed exactly once in a computation, and anything that
                # uses the op as an argument gets the value from that exactly once time.
                # A TensorValueOp that happens before the modification should never
                # give the value after the update. so the updates need to work off a
                # TensorValueOp after the previous update.
                this_tv = TensorValueOp(x.first_unslice_op.value_tensor)
                this_tv.add_control_dep(adjoints[x])
                updated_delta = delta + tensor_slice(this_tv,
                                                     self.slices, axes=delta.axes)
                new_setitem = set_item(this_tv,
                                       self.slices, updated_delta)
                final_tv = TensorValueOp(x.first_unslice_op.value_tensor)
                final_tv.add_control_dep(new_setitem)
                adjoints[x] = final_tv


def slice_along_axis(x, axis, idx):
    """
    Returns a slice of a tensor constructed by indexing into a single axis
    at a single position. If the axis occurs multiple times in the dimensions
    of the input tensor, we select only on the first occurrence.
    Arguments:
        x: input tensor
        axis: axis along which to slice
        idx: index to select from the axis
    Returns:
        y: a slice of x
    """
    pos = x.axes.index(axis)
    ss = tuple(idx if i == pos else slice(None) for i in range(len(x.axes)))
    axes = x.axes[:pos] + x.axes[pos + 1:]
    return tensor_slice(x, ss, axes=axes)


class Flatten(ReshapeOp):

    def __init__(self, x, axes, **kwargs):
        x = ContiguousOp(axes_with_order(x, x.axes))
        super(Flatten, self).__init__(x, axes=axes, **kwargs)

    @tdcache()
    def tensor_description(self):
        x, = tensor_descriptions(self.args)
        return x.flatten(self.axes).named(self.name)

    def generate_adjoints(self, adjoints, delta, x):
        x.generate_add_delta(adjoints, unflatten(
            delta,
            axes=x.axes
        ))


def flatten(x, axes=None, **kwargs):
    if axes is None:
        if len(x.axes) == 1:
            return x
        else:
            axes = make_axes((FlattenedAxis(x.axes),))

    if x.is_scalar:
        return x

    if isinstance(x, Flatten) and x.axes == axes:
        return x
    return Flatten(x, axes=axes, **kwargs)


def flatten_at(x, idx):
    if idx == 0 or idx == len(x.axes):
        return flatten(x)
    else:
        return flatten(x, make_axes((
            make_axes(x.axes[:idx]).flatten(),
            make_axes(x.axes[idx:]).flatten()
        )))


class Unflatten(ReshapeOp):

    def __init__(self, x, axes=None, **kwargs):
        if axes is None:
            axes = []
            for axis in x.axes:
                axes.extend(axis.axes)
        axes = make_axes(axes)
        Axes.assert_valid_unflatten(x.axes, axes)
        super(Unflatten, self).__init__(x, axes=axes, **kwargs)

    @tdcache()
    def tensor_description(self):
        x, = tensor_descriptions(self.args)
        return x.unflatten(self.axes).named(self.name)

    def generate_adjoints(self, adjoints, delta, x):
        x.generate_add_delta(adjoints, flatten(
            delta,
            axes=x.axes
        ))


def unflatten(x, axes=None, **kwargs):
    if axes is None:
        axes = []
        for axis in x.axes:
            axes.extend(axis.axes)
    axes = Axes(axes)
    if axes == x.axes:
        return x
    return Unflatten(x, axes=axes, **kwargs)


class AssignableTensorOp(TensorOp):
    """
    Value comes directly from storage.

    Arguments:
        is_input: The storage is used as an input from the CPU. Implies persistent.
        is_persistent: The storage value persists form computation to computation.
        is_constant: The storage value does not change once initialized.
        is_placeholder: This is a placeholder.
        const: The host value of the constant for constant storage.
        initial_value: If callable, a function that generates an Op whose tensor should be
            used as the initial value.  Otherwise an Op that should be used as the initial
            value.

    Attributes:
        input (bool): The storage is used as an input.
    """

    def __init__(
            self,
            initial_value=None,
            is_constant=False,
            is_input=False,
            is_persistent=False,
            is_trainable=False,
            is_placeholder=False,
            const=None,
            scope=None,
            **kwargs):
        super(AssignableTensorOp, self).__init__(**kwargs)
        self._is_input = is_input
        self._is_persistent = is_persistent
        self._is_trainable = is_trainable
        self._is_constant = is_constant
        self._is_placeholder = is_placeholder
        self._const = const
        self.initial_value = None
        self.scope = scope

        if initial_value is not None:
            # convert callable initial value
            if callable(initial_value):
                initial_value = initial_value(self.axes)
            if isinstance(initial_value, TensorOp):
                # Caffe2 currently wraps the initial value in a constant (Issue #1138)
                tensor = initial_value.tensor
                if tensor.is_constant:
                    initial_value = tensor.const
                else:
                    raise ValueError("initial_value must be convertible to a NumPy tensor")
            initial_value = np.asarray(initial_value, dtype=self.dtype)
            self.initial_value = initial_value

    @property
    def is_constant(self):
        return self._is_constant

    @property
    def const(self):
        return self._const

    @const.setter
    def const(self, value):
        if self._const is not None:
            raise ValueError("Cannot change const value")
        self._const = value

    @property
    def is_input(self):
        return self._is_input

    @property
    def is_persistent(self):
        return self._is_persistent

    @property
    def is_trainable(self):
        return self._is_trainable

    @property
    def is_placeholder(self):
        return self._is_placeholder

    @property
    def defs(self):
        """

        Returns:
            AssignableTensorOp is not executed, so its appearance in the instruction stream does
            not affect liveness of its value.

        """
        return []

    @property
    def is_device_op(self):
        """

        Returns:
            False, because this is handled by the transformer.

        """
        return False

    def add_control_dep(self, op):
        """
        Allocations happen before executed ops, so all_deps are ignored.

        Args:
            op:

        Returns:

        """
        pass


def value_of(tensor):
    """
    Capture the value of a tensor.

    Args:
        tensor: The value to be captured.

    Returns:
        A copy of the value.
    """
    if tensor.is_constant:
        return tensor
    temp = temporary(axes=tensor.axes, dtype=tensor.dtype).named('value_of_' + tensor.name)
    return sequential([
        AssignOp(temp, tensor),
        temp
    ])


def constant(const, axes=None, dtype=None, **kwargs):
    """
    Makes a constant scalar/tensor.  For a tensor, constant provides the opportunity
        to supply axes.  Scalar/NumPytensor arguments are usually automatically converted to
        tensors, but constant may be used to supply axes or in the rare cases where constant
        is not automatically provided.

    Args:
        const: The constant, a scalar or a NumPy array.
        axes: The axes for the constant.
        dtype (optional): The dtype to use.
    Returns:
        An AssignableTensorOp for the constant.
    """

    nptensor = np.asarray(const, dtype=dtype)
    if axes and len(axes) == len(nptensor.shape):
        nptensor_axes = axes
    else:
        nptensor_axes = make_axes([make_axis(l) for l in nptensor.shape])
    graph_label_type = "<Const({})>".format(const)
    val = AssignableTensorOp(axes=nptensor_axes,
                             is_constant=True,
                             is_persistent=True,
                             graph_label_type=graph_label_type,
                             initial_value=nptensor,
                             const=nptensor,
                             dtype=dtype,
                             **kwargs)

    if axes and len(axes) > 0 and val.is_scalar:
        val = broadcast(val, axes)
    return val


def placeholder(axes, dtype=None, initial_value=None, **kwargs):
    """
    A place for a tensor to be supplied; typically used for computation arguments.

    Args:
        axes (Axes): The axes of the placeholder.
        dtype (optional): The dtype of the placeholder.
        initial_value (optional): Deprecated. A host constant or callable. If callable, will
            be called to generate an initial value.

    Returns:
        AssignableTensorOp: The placeholder.
    """
    return AssignableTensorOp(graph_label_type="placeholder",
                              is_persistent=True,
                              is_input=True,
                              is_placeholder=True,
                              axes=axes, dtype=dtype,
                              initial_value=initial_value,
                              **kwargs)


def temporary(axes, dtype=None, initial_value=None, **kwargs):
    """
    Temporary storage.

    Statically allocates storage that may be reused outside of the scope of the values.

    Args:
        axes (Axes): The axes of the storage.
        dtype (optional): The dtype of the storage.
        initial_value (optional): A host constant or callable. If callable, will
            be called to generate an initial value.
        constant (optional): Once initialization is complete, this tensor should not change.

    Returns:
        AssignableTensorOp: The placeholder.
    """
    if initial_value is not None:
        raise ValueError("Initial value for temporary is not currently supported")
    return AssignableTensorOp(graph_label_type="Temp",
                              axes=axes, dtype=dtype,
                              initial_value=initial_value,
                              **kwargs)


def persistent_tensor(axes, dtype=None, initial_value=None, **kwargs):
    """
    Persistent storage, not trainable.

    Storage that will retain its value from computation to computation.

    Args:
        axes (Axes): The axes of the persistent storage.
        dtype (optional): The dtype of the persistent storage.
        initial_value (optional): A host constant or callable. If callable, will
            be called to generate an initial value.

    Returns:
        AssignableTensorOp: The persistent storage.
    """
    return AssignableTensorOp(graph_label_type="Persistent",
                              is_persistent=True,
                              is_input=True,
                              axes=axes, dtype=dtype,
                              initial_value=initial_value,
                              **kwargs)


def variable(axes, dtype=None, initial_value=None, scope=None, **kwargs):
    """
    A trainable tensor.

    Args:
        axes (Axes): Axes for the variable.
        dtype (optional): The dtype for the tensor.
        initial_value: A constant or callable. If a callable, the callable
            will be called to provide an initial value.
        scope (optional): scope of variable, can be used to filter on when
                          selecting variables in an Op

    Returns:
        AssignableTensorOp: The variable.
    """
    return AssignableTensorOp(graph_label_type="Variable",
                              is_input=True,
                              is_persistent=True,
                              is_trainable=True,
                              axes=axes, dtype=dtype,
                              initial_value=initial_value,
                              scope=scope,
                              **kwargs)


class StackOp(SequentialOp):
    """
    Joins a list of identically-axed tensors along a new axis.

    Assign each argument into the appropriate slice of the storage associated
    with this op.

    Arguments:
        x_list: A list of identically-axed tensors to join.
        axis: The axis to select joined tensors.
        pos: The position within the axes of the x_list tensors to insert axis in the result.
        **kwargs: Other args for TensorOp.

    Parameters:
        pos: The position of the join axis.
    """

    def __init__(self, x_list, axis, pos=0, **kwargs):
        super(StackOp, self).__init__(**kwargs)
        self.pos = pos
        self.x_list = tuple(as_op(arg) for arg in x_list)
        if axis.length != len(x_list):
            raise ValueError("Axis must have the same length as x_list")
        arg_axes = self.x_list[0].axes
        axes_0 = arg_axes[:pos]
        axes_1 = arg_axes[pos:]
        # Axis layout for the result
        result_axes = axes_0 + axis + axes_1

        # With axes, we should be able to just setitem into a tensor shaped like the
        # result, but things don't quite work that way so we use a temp that would have
        # each arg in its own contiguous section, setitem into that, and reshape the result.
        storage_axes = make_axes((axis,) + tuple(arg_axes))
        self.storage = temporary(axes=storage_axes, dtype=self.x_list[0].dtype)
        slices = [slice(None)] * len(arg_axes)
        self.ops = [
            doall([set_item(self.storage, [i] + slices, arg)
                   for i, arg in enumerate(self.x_list)
                   ]),
            axes_with_order(self.storage, result_axes)
        ]

        # Handle adjoint generation for the result
        self.value_tensor.deriv_handler = self

    def generate_adjoints(self, adjoints, delta):
        s = [slice(None)] * len(self.storage.axes)
        for i, x in enumerate(self.x_list):
            s[self.pos] = i
            x.generate_add_delta(
                adjoints,
                axes_with_order(tensor_slice(delta, tuple(s)), x.axes)
            )


def stack(x_list, axis, pos=0):
    """

    Args:
        x_list: A list of identically-axed tensors to join.
        axis: The axis to select joined tensors.
        pos: The position within the axes of the x_list tensors to insert axis in the result.

    Returns:
        TensorOp: The joined tensors.
    """
    return StackOp(x_list, axis, pos)


class ConcatOp(SequentialOp):
    """
    Concatenates a list of tensors along specific axis. The axis can be different among each
    tensor, but must have a common role. All other axes should be identical.

    Args:
        x_list (list of TensorOps): A list of nearly identically-axed tensors to concatenate.
                                    They can have at most one axis that is different, and it must
                                    have a common role.
        axis_list (list of Axis): A list of Axis objects that will be concatenated along, one for
                                  each tensor in x_list.
    """

    def __init__(self, x_list, axis_list, **kwargs):
        super(ConcatOp, self).__init__(**kwargs)
        self.x_list = tuple(as_op(arg) for arg in x_list)
        self.axis_list = axis_list
        # Get common axes from first tensor in list
        arg_axes = self.x_list[0].axes
        ax = axis_list[0]
        common_axes = arg_axes - ax

        # Create long axis for concatenated tens1or
        concat_axis = make_axis(name=ax.name)

        # Store the axes order equivalent to the first tensor
        ind = arg_axes.index(ax)
        axes_0 = arg_axes[:ind]
        axes_1 = arg_axes[ind + 1:]
        result_axes = axes_0 + concat_axis + axes_1

        # With axes, we should be able to just setitem into a tensor shaped like the
        # result, but things don't quite work that way so we use a temp that would have
        # each arg in its own contiguous section, setitem into that, and reshape the result.
        storage_axes = make_axes([concat_axis] + list(axes_0) + list(axes_1))
        self.storage = temporary(axes=storage_axes, dtype=self.x_list[0].dtype).named('concat')

        slices = [slice(None)] * (len(storage_axes) - 1)
        start = 0
        ops = []
        for ii, (x, ax) in enumerate(zip(self.x_list, axis_list)):
            if len(x.axes - common_axes) > 1:
                raise RuntimeError("Tensor {} has more than 1 axis not in common with"
                                   " other tensors".format(ii))
            if ax.length is None:
                raise RuntimeError("Tensor {} axis must have a specified length".format(ii))
            ops.append(set_item(self.storage,
                                [slice(start, start + ax.length)] + slices,
                                axes_with_order(x, [ax] + list(storage_axes[1:]))))
            start += ax.length
        concat_axis.length = start
        self.ops = [
            doall(ops),
            axes_with_order(self.storage, result_axes)
        ]

        # Handle adjoint generation for the result
        self.value_tensor.deriv_handler = self

    def generate_adjoints(self, adjoints, delta):
        slices = [slice(None)] * (len(self.storage.axes) - 1)
        storage_delta = axes_with_order(delta, self.storage.axes)
        start = 0
        for x, ax in zip(self.x_list, self.axis_list):
            delta_slice = tensor_slice(storage_delta,
                                       [slice(start, start + ax.length)] + slices)
            x.generate_add_delta(adjoints,
                                 axes_with_order(delta_slice,
                                                 x.axes))
            start += ax.length


def concat_along_axis(x_list, axis):
    """
    Concatenates a list of tensors along specific axis. The axis must appear in every tensor in the
    list.

    Args:
        x_list (list of TensorOps): A list of identically-axed tensors to concatenate
        axis (Axis): Axis to concatenate along

    Returns:
        The concatenated tensor op. Axes are ordered the same as in the first tensor in x_list.

    Examples:
        H = ng.make_axis(length=5)
        W = ng.make_axis(length=4)
        axes = ng.make_axes([H, W])
        x = ng.constant(np.ones(axes.full_lengths), axes=axes)
        y = ng.constant(np.ones(axes.full_lengths), axes=axes)
        c = ng.concat_along_axis([x, y], H)
    """

    if len(x_list) < 1:
        return x_list

    return ConcatOp(x_list, [x.axes[x.axes.index(axis)] for x in x_list])


class UnsliceOp(SequentialOp):
    def __init__(self, x, slices, axes, **kwargs):
        super(UnsliceOp, self).__init__(**kwargs)
        self.x = x
        self.slices = slices
        temp = temporary(axes=axes, dtype=x.dtype).named('unslice')
        self.ops = [
            Fill(temp, 0),
            set_item(temp, slices, x),
            temp
        ]

        # Handle adjoint generation for the result
        self.value_tensor.deriv_handler = self

    def generate_adjoints(self, adjoints, delta):
        self.x.generate_add_delta(adjoints, tensor_slice(delta, self.slices, axes=self.x.axes))


def _unslice(x, slices, axes):
    """
    A computation to reverse a slicing operation.
    Used internally to implement expansions of tensors
    such as the derivative of a slice and a padding function.

    Arguments:
        x: The tensor.
        slices: slices to be unsliced.
        axes: axes of result.

    Attributes:
        slices: The slices.
        input_axes: The axes of the input x.
    """
    return UnsliceOp(x, slices, axes).value_tensor


class RngOp(TensorOp):

    def __init__(self, distribution, params, x, *args, **kwargs):
        """
        Arguments:
            x  : input tensor.
            distribution : either 'uniform' or 'normal'
            params: dict for specifying parameters of distribution
        Return:
        """
        if distribution not in ('uniform', 'normal'):
            raise ValueError((
                'unsupported distribution: {}'
            ).format(distribution))

        self.distribution = distribution
        self.params = params

        super(RngOp, self).__init__(
            args=(x,), axes=x.axes, *args, **kwargs
        )

    def generate_adjoints(self, adjoints, delta, x):
        x.generate_add_delta(adjoints, delta)


def uniform(x, low=0.0, high=1.0):
    """
    Fills x with uniform distribution between low and high.

    Args:
        x (TensorOp): A tensor.
        low (float): lower limit of distribution range
        high (float): upper limit of distribution range

    Returns:
        TensorOp: The  value of x.
    """
    return RngOp(distribution='uniform', params=dict(low=low, high=high), x=x)


def normal(x, loc=0.0, scale=1.0):
    """
    Fills x with normal distribution centered around loc and scaled by scale

    Args:
        x (TensorOp): A tensor.
        loc (float): mean of distribution
        scale (float): standard deviation of distribution

    Returns:
        TensorOp: The  value of x.
    """
    return RngOp(distribution='normal', params=dict(loc=loc, scale=scale), x=x)


class ElementWiseOp(TensorOp):
    pass


class UnaryElementWiseOp(ElementWiseOp):

    def __init__(self, x):
        super(UnaryElementWiseOp, self).__init__(args=(x,), axes=x.axes)


class StopGradient(UnaryElementWiseOp):
    """ TODO """

    @tdcache()
    def tensor_description(self):
        return self.tensor.tensor_description()

    @property
    def is_tensor_op(self):
        return False

    @property
    def axes(self):
        return self.tensor.axes

    def generate_adjoints(self, adjoints, delta, x):
        x.generate_add_delta(adjoints, 0.)


def stop_gradient(x):
    """ TODO """
    return StopGradient(x)


class NegativeOp(UnaryElementWiseOp):
    """
    Negative of a tensor.
    """

    def generate_adjoints(self, adjoints, delta, x):
        x.generate_add_delta(adjoints, -delta)


def negative(x):
    """
    Returns the negative of x.

    Args:
        x (TensorOp): tensor.

    Returns:
        (TensorOp): The negative of x.
    """
    return NegativeOp(x)


class AbsoluteOp(UnaryElementWiseOp):
    """
    Absolute value of a tensor.
    """

    def generate_adjoints(self, adjoints, delta, x):
        x.generate_add_delta(adjoints, sign(x) * delta)


def absolute(x):
    """
    Returns the absolute value of x.

    Args:
        x (TensorOp): A tensor.

    Returns:
        TensorOp: The absolute value of x.
    """
    return AbsoluteOp(x)


class SinOp(UnaryElementWiseOp):
    """
    Sin of a tensor.
    """

    def generate_adjoints(self, adjoints, delta, x):
        x.generate_add_delta(adjoints, delta * cos(x))


def sin(x):
    """
    Returns the sin of x.

    Args:
        x (TensorOp): A tensor.

    Returns:
        TensorOp: sin of x.
    """
    return SinOp(x)


class CosOp(UnaryElementWiseOp):
    """
    Cos of a tensor.
    """

    def generate_adjoints(self, adjoints, delta, x):
        x.generate_add_delta(adjoints, -delta * sin(x))


def cos(x):
    """
    Returns the cos of x.

    Args:
        x (TensorOp): A tensor.

    Returns:
        TensorOp: The cos of x.
    """
    return CosOp(x)


class TanhOp(UnaryElementWiseOp):
    """
    Tanh of a tensor.
    """

    def generate_adjoints(self, adjoints, delta, x):
        x.generate_add_delta(adjoints, delta * (1.0 - self * self))


def tanh(x):
    """
    Returns the cos of x.

    Args:
        x (TensorOp): A tensor.

    Returns:
        TensorOp: The tanh of x.
    """
    return TanhOp(x)


class ExpOp(UnaryElementWiseOp):
    """
    Exp of a tensor.
    """

    def generate_adjoints(self, adjoints, delta, x):
        x.generate_add_delta(adjoints, delta * self)


def exp(x):
    """
    Returns the exp of x.

    Args:
        x (TensorOp): A tensor.

    Returns:
        TensorOp: The exp of x.
    """
    return ExpOp(x)


class LogOp(UnaryElementWiseOp):
    """
    Log of a tensor.
    """

    def generate_adjoints(self, adjoints, delta, x):
        def do_adjoints(delta, x):
            if isinstance(x, Divide):
                a, b = x.args
                do_adjoints(delta, a)
                do_adjoints(-delta, b)
            elif isinstance(x, ExpOp):
                x.args[0].generate_add_delta(adjoints, delta)
            else:
                x.generate_add_delta(adjoints, delta / x)

        do_adjoints(delta, x)


def log(x):
    """
    Returns the log of x.

    Args:
        x (TensorOp): A tensor.

    Returns:
        TensorOp: The log of x.
    """
    return LogOp(x)


safelog_cutoff = 50.0


def safelog(x, limit=-safelog_cutoff):
    offset = np.exp(limit)
    return maximum(log(x + offset), limit)


class ReciprocalOp(UnaryElementWiseOp):
    """
    Reciprocal of a tensor.
    """

    def generate_adjoints(self, adjoints, delta, x):
        x.generate_add_delta(adjoints, -self * self * delta)


def reciprocal(x):
    """
    Returns the reciprocal of x.

    Args:
        x (TensorOp): A tensor.

    Returns:
        TensorOp: The reciprocal of x.
    """
    return ReciprocalOp(x)


class SignOp(UnaryElementWiseOp):
    "Sign of a tensor."
    pass


def sign(x):
    """
    Returns the sign of x.

    Args:
        x (TensorOp): A tensor.

    Returns:
        TensorOp: The sign of x.
    """
    return SignOp(x)


class SquareOp(UnaryElementWiseOp):
    """
    Square of a tensor.
    """

    def generate_adjoints(self, adjoints, delta, x):
        x.generate_add_delta(adjoints, 2.0 * delta * x)


def square(x):
    """
    Returns the square of x.

    Args:
        x (TensorOp): A tensor.

    Returns:
        TensorOp: The square of x.
    """
    return SquareOp(x)


class SqrtOp(UnaryElementWiseOp):
    """
    Square root of a tensor.
    """

    def generate_adjoints(self, adjoints, delta, x):
        x.generate_add_delta(adjoints, 0.5 * delta / self)


def sqrt(x):
    """
    Returns the square root of x.

    Args:
        x (TensorOp): A tensor.

    Returns:
        TensorOp: The square root of x.
    """
    return SqrtOp(x)


class BinaryElementWiseOp(ElementWiseOp):

    def __init__(self, x, y, **kwargs):
        self.kwargs = kwargs
        x, y = as_ops((x, y))

        x_axes_bcast = x.axes + (y.axes - x.axes)
        y_axes_bcast = y.axes + (x.axes - y.axes)

        if y_axes_bcast == y.axes:
            axes = y_axes_bcast
        else:
            axes = x_axes_bcast

        x = axes_with_order(broadcast(x, x_axes_bcast), axes)
        y = axes_with_order(broadcast(y, y_axes_bcast), axes)

        super(BinaryElementWiseOp, self).__init__(
            args=(x, y),
            axes=axes,
            **kwargs
        )

    @property
    def one_dimensional(self):
        x, y = self.args
        return len(x.axes) <= 1 and len(y.axes) <= 1

    @property
    def zero_dimensional(self):
        x, y = self.args
        return len(x.axes) == 0 and len(y.axes) == 0


def create_binary_elementwise(name,
                              func_name=None,
                              generate_adjoints=None):
    d = {}
    if generate_adjoints is not None:
        d['generate_adjoints'] = generate_adjoints
    BinClass = type(name, (BinaryElementWiseOp,), d)

    def func(*args, **kwargs):
        return BinClass(*args, **kwargs)
    func.__name__ = func_name

    return BinClass, func


def add_adjoints(self, adjoints, delta, x, y):
    x.generate_add_delta(adjoints, delta)
    y.generate_add_delta(adjoints, delta)


Add, add = create_binary_elementwise('Add', 'add', add_adjoints)


def subtract_adjoints(self, adjoints, delta, x, y):
    x.generate_add_delta(adjoints, delta)
    y.generate_add_delta(adjoints, -delta)


Subtract, subtract = create_binary_elementwise('Subtract', 'subtract', subtract_adjoints)


def multiply_adjoints(self, adjoints, delta, x, y):
    x.generate_add_delta(adjoints, delta * y)
    y.generate_add_delta(adjoints, x * delta)


Multiply, multiply = create_binary_elementwise('Multiply', 'multiply', multiply_adjoints)


def divide_adjoints(self, adjoints, delta, x, y):
    x.generate_add_delta(adjoints, delta * self / x)
    y.generate_add_delta(adjoints, -delta * self / y)


Divide, divide = create_binary_elementwise('Divide', 'divide', divide_adjoints)


def floordivide_adjoints(self, adjoints, delta, x, y):
    x.generate_add_delta(adjoints, delta * self // x)
    y.generate_add_delta(adjoints, -delta * self // y)


FloorDivide, floordivide = create_binary_elementwise(
    'FloorDivide', 'floordivide', floordivide_adjoints)


Mod, mod = create_binary_elementwise('Mod', 'mod')


def maximum_adjoints(self, adjoints, delta, x, y):
    x.generate_add_delta(adjoints, greater(x, y) * delta)
    y.generate_add_delta(adjoints, greater(y, x) * delta)


Maximum, maximum = create_binary_elementwise('Maximum', 'maximum', maximum_adjoints)


def minimum_adjoints(self, adjoints, delta, x, y):
    x.generate_add_delta(adjoints, less(x, y) * delta)
    y.generate_add_delta(adjoints, less(y, x) * delta)


Minimum, minimum = create_binary_elementwise('Minimum', 'minimum', minimum_adjoints)


def power_adjoints(self, adjoints, delta, x, y):
    x.generate_add_delta(adjoints, delta * y * self / x)
    y.generate_add_delta(adjoints, delta * self * log(x))


Power, power = create_binary_elementwise('Power', 'power', power_adjoints)


Equal, equal = create_binary_elementwise('Equal', 'equal')


NotEqual, not_equal = create_binary_elementwise('NotEqual', 'not_equal')


Greater, greater = create_binary_elementwise('Greater', 'greater')


Less, less = create_binary_elementwise('Less', 'less')


GreaterEqual, greater_equal = create_binary_elementwise('GreaterEqual', 'greater_equal')


LessEqual, less_equal = create_binary_elementwise('LessEqual', 'less_equal')


class ContiguousOp(TensorOp):
    """
    Ensure that element layout is contiguous.

    Parameters:
        x (TensorOp): A possibly non-contiguous tensor.
    """

    def __init__(self, x, **kwargs):
        super(ContiguousOp, self).__init__(args=(x,), axes=x.axes, dtype=x.dtype, **kwargs)

    @property
    def old_axis_positions(self):
        return tuple(range(len(self.axes)))

    def generate_adjoints(self, adjoints, delta, x):
        x.generate_add_delta(adjoints, delta)


class DotOp(TensorOp):

    def __init__(self, x, y, **kwargs):
        self.reduction_axes = x.axes & y.axes
        self.x_out_axes = x.axes - self.reduction_axes
        self.y_out_axes = y.axes - self.reduction_axes

        axes = self.x_out_axes + self.y_out_axes

        super(DotOp, self).__init__(
            args=(x, y), axes=axes, **kwargs
        )

    def generate_adjoints(self, adjoints, delta, x, y):
        """
        Generates the adjoint contributions for x and y.

        On input, x axes can be grouped as IJ and y axes as JK.

        Axes will be:
            Delta: IK.
            x adj: IJ
            y adj: JK

        Args:
            adjoints: The adjoints for the deriv being computed.
            delta (TensorOp): The backprop op.
            x (TensorOp): The x argument.
            y (TensorOp): The y argument.

        """
        x.generate_add_delta(
            adjoints,
            axes_with_order(dot(delta, y), x.axes)
        )
        y.generate_add_delta(
            adjoints,
            axes_with_order(dot(x, delta), y.axes)
        )


def dot(x, y):
    """
    The dot product of x and y.

    Reduction axes are the axes shared by x and y.

    Args:
        x (TensorOp): First argument.
        y (TensorOp): Second argumnent.
        name (String, optional): Name for the TensorOp.

    Returns:
        TensorOp: The dot product.
    """
    return DotOp(x, y)


def squared_L2(x, out_axes=None, reduction_axes=None):
    """
    Args:
        x (TensorOp): The first value, axes shifted down by 1.
        y (TensorOp): The second value.

    Returns:
        TensorOp: The result.
    """
    if reduction_axes is None:
        if out_axes is None:
            reduction_axes = x.axes.sample_axes()
        else:
            reduction_axes = x.axes - make_axes(out_axes)
    return sum(x * x, out_axes=out_axes, reduction_axes=reduction_axes)


class DotLowDimension(TensorOp):

    def __init__(self, x, y, axes, **kwargs):
        super(DotLowDimension, self).__init__(args=(x, y), axes=axes, **kwargs)


class SoftmaxOp(ValueOp):
    def __init__(self, x, normalization_axes=None, **kwargs):
        super(SoftmaxOp, self).__init__(**kwargs)

        if normalization_axes is None:
            normalization_axes = x.axes.sample_axes() - x.axes.recurrent_axis()
        self.x = x - max(x, reduction_axes=normalization_axes)
        self.exps = exp(self.x)
        self.Z = sum(self.exps, reduction_axes=normalization_axes)
        self.value_tensor = self.exps / self.Z
        self.value_tensor.deriv_handler = self

    def generate_adjoints(self, adjoints, delta):
        """
        TODO.

        Arguments:
          adjoints: TODO
          delta: TODO
          op: TODO

        Returns:
          TODO
        """
        z = delta * self.value_tensor
        zs = sum(z)
        self.x.generate_add_delta(adjoints, (z - zs * self.value_tensor))


def softmax(x, normalization_axes=None, **kwargs):
    return SoftmaxOp(x, normalization_axes, **kwargs).value_tensor


class ReductionOp(TensorOp):

    def __init__(self, x, reduction_axes=None, out_axes=None, dtype=None, **kwargs):
        reduction_axes, out_axes = compute_reduction_axes(x, reduction_axes, out_axes)

        self.reduction_axes = reduction_axes
        self.kwargs = kwargs

        super(ReductionOp, self).__init__(
            args=(x,),
            axes=out_axes,
            dtype=dtype
        )


def compute_reduction_axes(x, reduction_axes, out_axes):
    if reduction_axes is None and out_axes is None:
        reduction_axes = x.axes.sample_axes() - x.axes.recurrent_axis()
        out_axes = x.axes - reduction_axes
    elif reduction_axes is None:
        out_axes = make_axes(out_axes)
        reduction_axes = x.axes - out_axes
    elif out_axes is None:
        reduction_axes = make_axes(reduction_axes)
        out_axes = x.axes - reduction_axes
    else:
        out_axes = make_axes(out_axes)
        reduction_axes = make_axes(reduction_axes)

    # reduction_axes and out_axes must not overlap
    if not reduction_axes & out_axes == make_axes(()):
        raise ValueError("reduction_axes {} and out_axes {} must not overlap"
                         .format(reduction_axes, out_axes))

    # union of reduction_axes and out_axes must be x.axes
    if not (reduction_axes | out_axes).is_equal_set(x.axes):
        raise ValueError(("union of reduction_axes {} and out_axes {} must "
                          "be x.axes {}")
                         .format(reduction_axes, out_axes, x.axes))

    # out_axes must be the same order as x.axes
    out_axes_index = [x.axes.index(axis) for axis in out_axes]
    if sorted(out_axes_index) != out_axes_index:
        raise ValueError("out_axes {} must has same order as x.axes {}"
                         .format(out_axes, x.axes))
    return reduction_axes, out_axes


def create_reduction_op(name,
                        func_name=None,
                        generate_adjoints=None):
    d = {}
    if generate_adjoints is not None:
        d['generate_adjoints'] = generate_adjoints
    RedClass = type(name, (ReductionOp,), d)

    def func(*args, **kwargs):
        # handle the case where out_axes not in the same order of x's axes
        if 'out_axes' in kwargs and kwargs['out_axes'] is not None:
            x = args[0]
            out_axes = kwargs['out_axes']
            out_axes_index = [x.axes.index(axis) for axis in out_axes]
            sorted_out_axes_index = sorted(out_axes_index)
            if sorted_out_axes_index != out_axes_index:
                # temp axes for reduction op
                temp_out_axes = [x.axes[i] for i in sorted_out_axes_index]
                kwargs['out_axes'] = temp_out_axes
                reduction_op = RedClass(*args, **kwargs)
                # reorder axes to requested out_axes
                reordered_reduction_op = axes_with_order(reduction_op, out_axes)
                return reordered_reduction_op
            else:
                return RedClass(*args, **kwargs)
        else:
            return RedClass(*args, **kwargs)

    func.__name__ = func_name
    return RedClass, func


def max_adjoints(self, adjoints, delta, x):
    x.generate_add_delta(adjoints, equal(x, self) * delta)


Max, max = create_reduction_op('Max', 'max', max_adjoints)


def min_adjoints(self, adjoints, delta, x):
    x.generate_add_delta(adjoints, equal(x, self) * delta)


Min, min = create_reduction_op('Min', 'min', min_adjoints)


def sum_adjoints(self, adjoints, delta, x):
    x.generate_add_delta(
        adjoints,
        broadcast(delta, x.axes)
    )


Sum, sum = create_reduction_op('Sum', 'sum', sum_adjoints)


def prod_adjoints(self, adjoints, delta, x):
    # axes
    axes = x.axes
    reduction_axes = self.reduction_axes

    # x_equal_zero
    x_equal_zero = equal(x, 0)

    # count 0's occurrence by reduction axes
    x_zero_count = sum(x_equal_zero, reduction_axes=reduction_axes)

    # create mask for zero count 0 and 1
    mask_zero = broadcast(equal(x_zero_count, 0), axes=axes)
    mask_one = broadcast(equal(x_zero_count, 1), axes=axes)

    # replace all 0 to 1
    x_replaced = equal(x, 0.) * 1. + (1. - equal(x, 0.)) * x

    # do product of x_replace and gradient
    x_replaced_prod = prod(x_replaced, reduction_axes=reduction_axes)
    x_replaced_grad = x_replaced_prod / x_replaced

    # multiply mask with mask for the two cases
    x_grad = mask_zero * x_replaced_grad + mask_one * x_equal_zero * x_replaced_grad

    x.generate_add_delta(
        adjoints,
        broadcast(delta, x.axes) * x_grad
    )


Prod, prod = create_reduction_op('Prod', 'prod', prod_adjoints)


Argmax, _ = create_reduction_op('Argmax', 'argmax')


def argmax(x, dtype=None, **kwargs):
    return Argmax(x, dtype=default_int_dtype(dtype), **kwargs)


Argmin, _ = create_reduction_op('Argmin', 'argmin')


def argmin(x, dtype=None, **kwargs):
    return Argmin(x, dtype=default_int_dtype(dtype), **kwargs)


def variance(x, out_axes=None, reduction_axes=None):
    return mean(square(x - mean(x, out_axes=out_axes, reduction_axes=reduction_axes)),
                out_axes=out_axes, reduction_axes=reduction_axes)


class TensorSizeOp(TensorOp):
    """
    A scalar returning the total size of a tensor.
    Arguments:
        x: The tensor whose axes we are measuring.
        reduction_axes: if supplied, return the size
            of these axes instead.
        kwargs: options, including name
    """

    def __init__(self, x, reduction_axes=None, out_axes=None, **kwargs):
        if reduction_axes is None and out_axes is None:
            reduction_axes = x.axes.sample_axes()
        elif reduction_axes is None:
            reduction_axes = x.axes - out_axes
        self.reduction_axes = reduction_axes
        super(TensorSizeOp, self).__init__(args=(x,), axes=())


def tensor_size(x, reduction_axes=None, out_axes=None):
    """
    A scalar returning the total size of a tensor in elements.

    Arguments:
        x: The tensor whose axes we are measuring.
        reduction_axes: if supplied, return the size
            of these axes instead.
    """
    return TensorSizeOp(x, reduction_axes=reduction_axes, out_axes=out_axes)


def batch_size(x):
    """

    Args:
        x: A Tensor

    Returns:
        The size of the batch axis in x.
    """
    return tensor_size(x, reduction_axes=x.axes.batch_axes())


def pad(x, paddings, axes=None):
    """
    Pads a tensor with zeroes along each of its dimensions.
    TODO: clean up slice / unslice used here

    Arguments:
      x: the tensor to be padded
      paddings: the length of the padding along each dimension.
        should be an array with the same length as x.axes.
        Each element of the array should be either an integer,
        in which case the padding will be symmetrical, or a tuple
        of the form (before, after)
      axes: the axes to be given to the padded tensor.
        If unsupplied, we create anonymous axes of the correct lengths.

    Returns:
        TensorOp: symbolic expression for the padded tensor
    """
    if len(x.axes) != len(paddings):
        raise ValueError((
            "pad's paddings has length {pad} which needs to be the same "
            "as the number of axes in x ({x})"
        ).format(
            pad=len(paddings),
            x=len(x.axes),
        ))

    def pad_to_tuple(pad):
        if isinstance(pad, int):
            pad = (pad, pad)
        return pad

    def to_slice(pad):
        s = (pad[0], -pad[1])
        s = tuple(None if p == 0 else p for p in s)
        return slice(s[0], s[1], 1)

    paddings = tuple(pad_to_tuple(pad) for pad in paddings)
    if axes is None:
        axes = make_axes(
            make_axis(length=axis.length + pad[0] + pad[1])
            if pad != (0, 0) else axis
            for axis, pad in zip(x.axes, paddings)
        )
    slices = tuple(to_slice(p) for p in paddings)

    return _unslice(x, slices, axes)


class OneHotOp(TensorOp):
    """
    Converts a tensor containing class indices to a onehot representation.
    For example, if x is a one-dimesnional tensor with value [0, 1], and the
    number of classes is 2, we convert x to a onehot representation by replacing
    0 and 1 with vectors: 0 -> [1, 0] and 1 -> [0, 1].

    We add the added dimension in the leftmost place.

    Arguments:
        x: The tensor to convert to a onehot form.
        axis: The axis along which to construct the onehot form. It should not be
        in x and should have length equal to the number of classes.
    """

    def __init__(self, x, axis, **kwargs):
        self.axis = axis
        super(OneHotOp, self).__init__(
            args=(x,),
            axes=make_axes((axis,)) + x.axes,
            **kwargs
        )

    def as_two_dim(self):
        """
        Constructs a subgraph that is equivalent to this op and can be evaluated
        by a transformer that only handles two dimensions.

        Returns:
            A subgraph equivalent to this op.
        """
        x, = self.args
        if len(x.axes) > 1:
            x = flatten(x)
            out = OneHotTwoDimOp(x, self.axis)
            out = unflatten(
                out,
                [out.axes[0]] + list(out.axes[1].axes)
            )
            return out
        else:
            return OneHotTwoDimOp(x, self.axis)


def one_hot(x, axis):
    """

    Args:
        x: The one_hot tensor.
        axis: The hot axis.

    Returns:
        OneHotOp: The op.
    """
    return OneHotOp(x, axis)


class OneHotTwoDimOp(OneHotOp):
    """
    Handles conversion from one-dimensional vector of class labels
    to a two-dimensional onehot representation.

    Arguments:
        x: The tensor to convert to a onehot form.
        axis: The axis along which to construct the onehot form. It should not be
        in x and should have length equal to the number of classes.
    """

    def __init__(self, x, axis, **kwargs):
        assert len(x.axes) == 1
        super(OneHotTwoDimOp, self).__init__(x, axis, **kwargs)


class SigmoidOp(ValueOp):
    """
    Computes the sigmoid of x and handles autodiff for sigmoid.

    Arguments:
        x: The tensor argument.
        kwargs: Other construction arguments.

    Parameters:
        x: The tensor argument.
    """
    def __init__(self, x, **kwargs):
        super(SigmoidOp, self).__init__(**kwargs)
        self.x = x
        self.value_tensor = reciprocal(exp(-x) + 1)
        self.value_tensor.deriv_handler = self

    def generate_adjoints(self, adjoints, delta):
        self.x.generate_add_delta(adjoints, delta * self.value_tensor * (1.0 - self.value_tensor))


class SigmoidAtomicOp(UnaryElementWiseOp):
    """
    Computes the sigmoid of x and handles autodiff for sigmoid.

    Arguments:
        x: The tensor argument.
        kwargs: Other construction arguments.

    Parameters:
        x: The tensor argument.
    """

    def __init__(self, x, **kwargs):
        super(SigmoidAtomicOp, self).__init__(x, **kwargs)
        self.x = x
        self.deriv_handler = self

    def generate_adjoints(self, adjoints, delta):
        self.x.generate_add_delta(adjoints, delta * self * (1.0 - self))


def sigmoid(x):
    """
    Computes the sigmoid of x.

    Args:
        x:

    Returns:
        The sigmoid computation.
    """
    return SigmoidOp(x).value_tensor


def sigmoidAtomic(x):
    """
    Computes the sigmoid of x.

    Args:
        x:

    Returns:
        The sigmoid computation.
    """
    return SigmoidAtomicOp(x)


def mean(x, reduction_axes=None, out_axes=None):
    """
    Computes the mean of x.

    Arguments:
        x (TensorOp): A tensor.
        reduction_axes (Axes, optional): If supplied, the mean is computed over these axes.
        out_axes (Axes, optional): If supplied, the result has these axes; the mean is computed
            over the remaining axes.

    Returns:
        TensorOp: The mean.
    """
    return sum(x, reduction_axes=reduction_axes, out_axes=out_axes) / \
        tensor_size(x, reduction_axes=reduction_axes, out_axes=out_axes)


class DerivOp(ValueOp):
    def __init__(self, dependent, independent, error):
        super(DerivOp, self).__init__()

        self.dependent = as_op(dependent)
        self.independent = as_op(independent)
        if error is None:
            # Get a singleton constant one for dependent. This ensures that all the
            # independents share the same backprop, which would not happen if we
            # made a constant 1 here, since we do not do common subexpression elimination,
            # while it also ensures that independent graphs do not share ops.
            error = self.dependent.one
        if not error.axes.is_equal_set(dependent.axes):
            raise ValueError("Dependent and error must have the same set of axes")

        self.error = as_op(error)
        adjoints = dependent.forwarded.adjoints(error)

        if independent.forwarded.tensor not in adjoints:
            self.value_tensor = constant(0, independent.axes)
        else:
            adjoint = adjoints[independent.forwarded.tensor]
            self.value_tensor = broadcast(adjoint.forwarded, axes=independent.axes)


def deriv(dependent, independent, error=None):
    """
    Computes the operation for [dDependent/dIndependent](error=1).

    The derivative is a multi-linear function.

    Args:
        dependent (TensorOp): Dependent op.
        independent(TensorOp): Independent op.
        error (TensorOp, optional): The tensor holding the error where the
            derivative will be computed at. Must have the same axes as dependent.

    Returns:
        TensorOp: Derivative applied to error. Has axes of independent.
    """
    return DerivOp(dependent, independent, error).value_tensor


class CrossEntropyMultiOp(ValueOp):
    """
    Computes the cross-entropy of two distributions.

    Arguments:
        y: The output of the model; each sample is a PDF.
        t: The true values; each sample is PDF.
        usebits: Use binary log.
        out_axes: Axes in result.  Default batch and reduction axes.
        enable_softmax_opt: Use optimization when y is softmax. Default True.
        enable_diff_opt: User derivative optimization when y is softmax.  Default True.

    Returns:
        The cross-entropy.
    """

    def __init__(self, y, t, usebits=False, out_axes=None,
                 enable_softmax_opt=True,
                 enable_diff_opt=True, **kwargs):
        super(CrossEntropyMultiOp, self).__init__(**kwargs)
        if out_axes is None:
            # Compute along non-recurrent and non-batch axes
            index_axes = y.axes.sample_axes() - y.axes.recurrent_axis()
            out_axes = y.axes - index_axes
        if enable_softmax_opt and isinstance(y.deriv_handler, SoftmaxOp):
            # This depends on sum(t) being 1
            self.y = y
            self.x = y.deriv_handler.x
            self.s = -sum(self.x * t, out_axes=out_axes)
            self.value_tensor = self.s + safelog(y.deriv_handler.Z)
            if enable_diff_opt:
                self.value_tensor.deriv_handler = self
        else:
            self.value_tensor = -sum(safelog(y) * t, out_axes=out_axes)
        if usebits:
            self.value_tensor = self.value_tensor * np.float(1. / np.log(2.0))

    def generate_adjoints(self, adjoints, delta):
        self.s.generate_add_delta(adjoints, delta)
        self.x.generate_add_delta(adjoints, self.y * delta)


def cross_entropy_multi(y, t, usebits=False, out_axes=None,
                        enable_softmax_opt=True,
                        enable_diff_opt=True):
    """
    Computes the cross-entropy of two distributions.

    Arguments:
        y: The output of the model; each sample is a PDF.
        t: The true values; each sample is PDF.
        usebits: Use binary log.
        out_axes: Axes in result.  Default batch and reduction axes.
        enable_softmax_opt: Use optimization when y is softmax. Default True.
        enable_diff_opt: User derivative optimization when y is softmax.  Default True.

    Returns:
        The cross-entropy.
    """

    return CrossEntropyMultiOp(y=y,
                               t=t,
                               usebits=usebits,
                               out_axes=out_axes,
                               enable_softmax_opt=enable_softmax_opt,
                               enable_diff_opt=enable_diff_opt).value_tensor


class CrossEntropyBinaryInnerOp(ValueOp):
    """
    Computes cross-entropy of individual samples.

    Arguments:
        y: Output of model, in range [0, 1].
        t: True values, in [0, 1].
        enable_sig_opt: Enable optimization when y is sigmoid.  Default True.
        enable_diff_opt: Enable optimization of derivative when y is sigmoid.  Default True.

    Returns:
        Cross entropy of individual samples.
    """
    def __init__(self, y, t, enable_sig_opt=True, enable_diff_opt=True, **kwargs):
        super(CrossEntropyBinaryInnerOp, self).__init__(**kwargs)
        self.y = y
        self.t = t
        self.value_tensor = -(safelog(y) * t + safelog(1 - y) * (1 - t))
        if isinstance(y.deriv_handler, SigmoidOp) or isinstance(y.deriv_handler, SigmoidAtomicOp):
            self.x = y.deriv_handler.x
            if enable_sig_opt:
                # Simpler equivalent
                self.value_tensor = (1 - t) * maximum(self.x, -safelog_cutoff) - safelog(y)
            if enable_diff_opt:
                self.value_tensor.deriv_handler = self

    def generate_adjoints(self, adjoints, delta):
        self.x.generate_add_delta(adjoints, (self.y - self.t) * delta)
        self.t.generate_add_delta(adjoints, self.x * delta)


def cross_entropy_binary_inner(y, t, enable_sig_opt=True, enable_diff_opt=True):
    """
    Computes cross-entropy of individual samples.

    Arguments:
        y: Output of model, in range [0, 1].
        t: True values, in [0, 1].
        enable_sig_opt: Enable optimization when y is sigmoid.  Default True.
        enable_diff_opt: Enable optimization of derivative when y is sigmoid.  Default True.

    Returns:
        Cross entropy of individual samples.
    """
    return CrossEntropyBinaryInnerOp(y=y, t=t,
                                     enable_sig_opt=enable_sig_opt,
                                     enable_diff_opt=enable_diff_opt).value_tensor


def cross_entropy_binary(y, t, usebits=False, out_axes=None,
                         enable_sig_opt=True, enable_diff_opt=True):
    """
    Computes cross-entropy.

    Arguments:
        y: Output of model, in range [0, 1]
        t: True values, in [0, 1].
        use_bits: Use binary log.
        out_axes: Axes of result; default is batch and recurrent axis.
        enable_sig_opt: Enable optimization when y is sigmoid. Default True.
        enable_diff_opt: Enable optimization of derivative when y is sigmoid. Default True.

    Returns:
        Cross entropy.
    """
    result = sum(cross_entropy_binary_inner(y, t,
                                            enable_sig_opt=enable_sig_opt,
                                            enable_diff_opt=enable_diff_opt),
                 out_axes=out_axes
                 )

    if usebits:
        result = result * np.float(1. / np.log(2.0))
    return result<|MERGE_RESOLUTION|>--- conflicted
+++ resolved
@@ -779,8 +779,6 @@
 
 
 def set_item(tensor, item, value):
-<<<<<<< HEAD
-=======
     shape = tensor.tensor_description().shape
     for sl, l in zip(item, shape):
         if not isinstance(sl, slice):
@@ -788,7 +786,6 @@
         start, end, step = sl.indices(l)
         if step < -1:
             raise ValueError('Invalid slice in item {}'.format(item))
->>>>>>> e86be287
     return assign(tensor_slice(tensor, item, axes=value.axes), value)
 
 
