# ----------------------------------------------------------------------------
# Copyright 2016 Nervana Systems Inc.
# Licensed under the Apache License, Version 2.0 (the "License");
# you may not use this file except in compliance with the License.
# You may obtain a copy of the License at
#
#      http://www.apache.org/licenses/LICENSE-2.0
#
# Unless required by applicable law or agreed to in writing, software
# distributed under the License is distributed on an "AS IS" BASIS,
# WITHOUT WARRANTIES OR CONDITIONS OF ANY KIND, either express or implied.
# See the License for the specific language governing permissions and
# ----------------------------------------------------------------------------
from __future__ import division

from contextlib import contextmanager
import collections

import inspect
import cachetools
import numpy as np
from builtins import object
from functools import wraps
from collections import defaultdict

from ngraph.op_graph.axes import TensorDescription, \
    make_axis, make_axes, Axes, FlattenedAxis, PaddedAxis, SlicedAxis, default_dtype, \
    default_int_dtype, casting_axis
from ngraph.util.names import NameableValue
from ngraph.util.threadstate import get_thread_state
from ngraph.util.ordered import OrderedSet


def tensor_descriptions(args):
    """
    A list of tensor descriptions for Ops.

    Arguments:
      args: A list of Ops.

    Returns:
      A list of the Op's tensor descriptions.
    """
    return (arg.tensor_description() for arg in args)


def tdcache():
    """
    Decorator to mark tensor description method as cached.

    Returns:
        Cache decorator set to use a particular cache.

    """
    return cachetools.cached(cache=tdcache.tensor_description_cache)

tdcache.tensor_description_cache = {}


@contextmanager
def metadata(**metadata):
    """
    Capture all Ops created within the context. Hides ops created in this
    context from parent contexts.
    """
    with Op.all_ops() as ops:
        yield
    for op in ops:
        op.metadata.update(metadata)


def with_op_metadata(f, metadata=None):
    """
    Decorator to add metadata to all ops created inside the decorated function.
    If this decorator is applied to a method of a class with a class
    variable `metadata` defined as a dictionary then we add that to the
    op metadata to attach.
    """
    metadata = metadata or dict()
    assert isinstance(metadata, dict), "Metadata must be dict, not {}".format(type(metadata))

    @wraps(f)
    def wrapper(*args, **kwargs):
        with Op.all_ops() as ops:
            result = f(*args, **kwargs)
        # If this decorator is applied to a method of a class with a class
        # variable called `metadata` then we add that to the
        if len(args) > 0 and hasattr(type(args[0]), 'metadata'):
            metadata.update(type(args[0]).metadata)
        for op in ops:
            op.metadata.update(metadata)
        return result
    return wrapper


class DebugInfo(object):
    """Mixin that captures file/line location of an object's creation."""

    def __init__(self, **kwargs):
        # TODO This is a good first cut for debugging info, but it would be nice to
        # TODO be able to reliably walk the stack back to user code rather than just
        # TODO back past this constructor
        super(DebugInfo, self).__init__(**kwargs)
        frame = None
        try:
            frame = inspect.currentframe()
            while frame.f_locals.get('self', None) is self:
                frame = frame.f_back
            while frame:
                filename, lineno, function, code_context, index = inspect.getframeinfo(
                    frame)
                if -1 == filename.find('ngraph/op_graph'):
                    break
                frame = frame.f_back

            self.filename = filename
            self.lineno = lineno
            self.code_context = code_context
        finally:
            del frame

    @property
    def file_info(self):
        """
        Return file location that created the node.

        Returns:
            String with file location that created the node.

        """
        return 'File "{filename}", line {lineno}'.format(
            filename=self.filename, lineno=self.lineno)


class Op(NameableValue, DebugInfo):
    """
    Any operation that can be in an AST.

    Arguments:
        args: Values used by this node.
        const: The value of a constant Op, or None,
        constant (bool): The Op is constant.  Default False.
        forward: If not None, the node to use instead of this node.
        initializers: List of one-time initializations to run before the op.
        persistent (bool): The value will be retained from computation to computation and
            not shared.  Default False.
        reference (bool): The storage is accessed via a reference.  Default False.
        metadata: String key value dictionary for frontend metadata.
        trainable (bool): The value is trainable.  Default False.
        kwargs: Args defined in related classes.

    Attributes:
        const: The value of a constant.
        constant (bool): The value is constant.
        initializers (list): Additional Ops to run before this Op is run the first time.
        other_deps (OrderedSet): Ops in addtion to args that must run before this op.
        persistent (bool): The value will be retained from computation to computation and
            not shared.  Always True if reference is set.
        reference (bool): The storage is accessed via a reference.  Implies persistent.
        schemas: Information about how the Op was generated.
        metadata: Dictionary with of string keys and values used for attaching
            arbitrary metadata to nodes.
        trainable: The value is trainable.
    """

    # Default is to not collect Ops as they are created
    @staticmethod
    def _get_thread_ops():
        """
        :return: The stack of Ops being collected.
        """
        try:
            ops = get_thread_state().ops
        except AttributeError:
            ops = [None]
            get_thread_state().ops = ops
        return ops

    @staticmethod
    @contextmanager
    def captured_ops():
        """
        Capture all Ops created within the context. Hides ops created in this
        context from parent contexts.
        """
        ops = []
        try:
            Op._get_thread_ops().append(ops)
            yield (ops)
        finally:
            Op._get_thread_ops().pop()

    @staticmethod
    def get_all_ops():
        try:
            all_ops = get_thread_state().all_ops
        except AttributeError:
            all_ops = [None]
            get_thread_state().all_ops = all_ops
        return all_ops

    # We need to create another stack here because all_ops and captured_ops
    # have different semantics that don't work with a shared stack
    @staticmethod
    @contextmanager
    def all_ops():
        """
        Collects all Ops created within the context. Does not hide ops created
        in this context from parent contexts.
        """
        ops = []
        try:
            all_ops = Op.get_all_ops()
            all_ops.append(ops)
            yield (ops)
        finally:
            all_ops.pop()
            parent = all_ops[-1]
            if parent is not None:
                parent.extend(ops)

    # The thread's global user_deps map
    @staticmethod
    def _get_thread_user_deps():
        try:
            user_deps = get_thread_state().user_deps
        except AttributeError:
            user_deps = [dict()]
            get_thread_state().user_deps = user_deps
        return user_deps

    @staticmethod
    @contextmanager
    def saved_user_deps(user_deps_map=None):
        """
        Switches the user_deps map within a context.

        The user_deps of an Op are Ops that must run before the Op is used. When Ops are
        generated outside of the normal stream, such as initializions that run once before any
        computation, they must be isolated from the normal tracking of variable pre-dependencies.

        Arguments:
            user_deps_map:  The new user deps map to use. If not provided, one is created
            and returned.

        """
        if user_deps_map is None:
            user_deps_map = dict()
        try:
            Op._get_thread_user_deps().append(user_deps_map)
            yield (user_deps_map)
        finally:
            Op._get_thread_user_deps().pop()

    @property
    def user_deps(self):
        """

        :return:
            Set of Ops the must come before this Op is used.  See SetItem.
        """
        return Op._get_thread_user_deps()[-1].get(self, OrderedSet())

    @user_deps.setter
    def user_deps(self, value):
        Op._get_thread_user_deps()[-1][self] = value

    def __init__(self,
                 args=(),
                 metadata=None,
                 const=None,
                 constant=False,
                 initializers=None,
                 persistent=True,
                 reference=False,
                 trainable=False,
                 **kwargs):
        super(Op, self).__init__(**kwargs)
        self.__args = ()
        self.metadata = dict()
        self.args = args
        # TODO: is this ok?  __repr__ wants a .name
        if self.name is None:
            self.name = 'empty_name'

        if metadata is not None:
            if not isinstance(metadata, dict):
                raise ValueError("Metadata must be of type dict,"
                                 "not {} of {}".format(type(metadata), metadata))
            self.metadata.update(metadata)

        # List to keep generation deterministic
        self.other_deps = OrderedSet()
        self.require_user_deps(self.args)
        self.schemas = []
        self.const = const
        self.is_constant = constant
        self.initializers = OrderedSet()
        if initializers is not None:
            for initializer in initializers:
                self.add_initializer(initializer)
        self.__persistent = persistent
        self.reference = reference
        self.trainable = trainable

        # Add this op to both the captured op and all op accounting lists
        ops = Op._get_thread_ops()[-1]
        if ops is not None:
            ops.append(self)
        all_ops = Op.get_all_ops()[-1]
        if all_ops is not None:
            all_ops.append(self)

        self.style = {}
        self.ops = []
        self.__forward = None

    def require_user_deps(self, args):
        for arg in args:
            for dep in arg.user_deps:
                self.add_other_dep(dep)

    @property
    def args(self):
        """All the inputs to this node."""
        return self.__args

    @args.setter
    def args(self, args):
        """
        Replace old inputs with new inputs.

        Arguments:
            args: New arguments
        """
        self.__args = tuple(args)

    @staticmethod
    def visit_input_closure(roots, fun):
        """
        Topological sort order traversal of root and their inputs.

        Nodes will only be visited once, even if there are multiple routes to the
        same Node.

        Arguments:
            roots: root set of nodes to visit
            fun: Function to call on each visited node

        Returns:
            None
        """
        available = OrderedSet()
        counts = dict()
        parents = defaultdict(list)
        ready = OrderedSet()

        available.update(root.forwarded for root in roots)
        while available:
            node = available.pop()
            node.update_forwards()

            if node in counts:
                continue

            children = [child.forwarded for child in node.all_deps]
            if children:
                counts[node] = len(children)
                for child in children:
                    parents[child].append(node)
                available.update(children)
            else:
                ready.add(node)

        while ready:
            node = ready.pop()
            fun(node)
            for p in parents.get(node, []):
                count = counts[p] - 1
                if count == 0:
                    ready.add(p)
                    del counts[p]
                else:
                    counts[p] = count

    @property
    def forward(self):
        """
        If not None, self has been replaced with forward.

        When set, invalidates cached tensor descriptions.

        Returns:
             None or the replacement.
        """
        return self.__forward

    @forward.setter
    def forward(self, value):
        self.__forward = value
        # Transfer the other_deps to value. Initializations have already been captured.
        for dep in self.other_deps:
            value.add_other_dep(dep)
        tdcache.tensor_description_cache.clear()
        value.metadata.update(self.metadata)

    @property
    def forwarded(self):
        """
        Finds the op that handles this op.

        Returns:
             Follows forwarding to the op that shoud handle this op.
        """
        result = self
        while True:
            if not result.__forward:
                return result
            result = result.__forward

    def add_other_dep(self, dep):
        # Add the dep to the op that actually does the work.
        self.device_op.other_deps.add(dep.forwarded)

    @property
    def all_deps(self):
        """

        Returns:
            Ops that must execute before this one can.
        """
        return self.device_op.other_deps + self.args

    def add_initializer(self, init):
        self.initializers.add(init)

    def update_forwards(self):
        """
        Updates internal op references with their forwarded versions.
        """

        self.args = tuple(arg.forwarded for arg in self.args)
        other_deps = self.other_deps
        self.other_deps = OrderedSet()
        for op in other_deps:
            self.add_other_dep(op)
        self.initializers = [op.forwarded for op in self.initializers]

    def replace_self(self, rep):
        self.forward = rep

    @property
    def assignable(self):
        """

        Returns: True if the tensor can be assigned to.

        """
        return not self.is_constant

    @property
    def is_scalar(self):
        return 0 == len(self.axes)

    @property
    def scalar_op(self):
        if not self.is_scalar:
            raise ValueError()
        return self

    @property
    def persistent(self):
        """

        Returns: True if value is not shared and is retained through computation.  Always true
        for a reference.

        """
        return self.__persistent or self.reference

    @property
    def is_device_op(self):
        """

        Returns:
            True if the Op executes on the device.
        """
        return True

    @property
    def device_op(self):
        """
        Returns the op that performs the operations on the device.

        Returns: self
        """
        return self

    @persistent.setter
    def persistent(self, value):
        self.__persistent = value

    def add_schema(self, schema, set_generate_adjoints=True):
        """
        Adds a description of some op substructure.

        When a function generates a groups of nodes, it can add a schema
        describing the roles of these nodes.  The schema may include its
        own generate_adjoints.

        Arguments:
          schema: param set_generate_adjoints: Whether to override the node's generate_adjoints
        with the version from the schema.
          set_generate_adjoints: TODO

        Returns:
          TODO
        """
        self.schemas.insert(0, schema)
        if set_generate_adjoints:
            # generate_adjoints is normally called with *args, but for a
            # schema we call it with the associated node.
            def generate_adjoints(adjoints, adjoint, *ignore):
                """
                TODO.

                Arguments:
                  adjoints: TODO
                  adjoint: TODO
                  *ignore: TODO
                """
                schema.generate_adjoints(adjoints, adjoint, self)
            # Replace generate_adjoints for self
            self.generate_adjoints = generate_adjoints

    @property
    def defs(self):
        """
        Returns:
            For liveness analysis.  The storage associated with everything
            in the returned list is modified when the Op is executed.

        """
        return [self]

    def find_schema(self, t):
        """
        Find a schema of particular type.

        Searches added schema for one of type t.

        Arguments:
          t: The type of schema desired.

        Returns:
          A schema of type t, or None.
        """
        for schema in self.schemas:
            if isinstance(schema, t):
                return schema
        return None

    def variables(self, filter=None):
        """
        Return all trainable Ops used in computing this node.

        Arguments:
            filter: Boolean filter of op, defaults to trainable.

        Returns:
            Set of trainable Ops.
        """
        params = OrderedSet()

        if filter is None:
            filter = lambda op: op.trainable

        def visitor(node):
            """
            TODO.

            Arguments:
              node: TODO
            """
            if filter(node):
                params.add(node)

        Op.visit_input_closure([self], visitor)

        return params

    @cachetools.cached({})
    def adjoints(self, error):
        """
        Returns a map containing the adjoints of this op with respect to other
        ops.

        Creates the map if it does not already exist.

        Arguments:
            error (TensorOp, optional): The tensor holding the error value
                the derivative will be computed at. Must have the same axes as dependent.


        Returns:
            Map from Op to dSelf/dOp.
        """
        adjoints = {
            self: error,
        }

        # visit ops in reverse depth first post-order. it is important that
        # ordered_ops returns a copy of this traversal order since the graph
        # may change as we generate adjoints and we don't want to visit those
        # new ops.
        for o in reversed(Op.ordered_ops([self])):
            if o in adjoints:
                adjoint = adjoints[o]
                if o.scale is not None:
                    adjoint = adjoint * o.scale

                o.generate_adjoints(adjoints, adjoint, *o.args)

        return adjoints

    @staticmethod
    def ordered_ops(results):
        """
        depth-first, post-order "Bottom Up" traversal of Ops in results.

        Ops will only appear once in result.

        Arguments:
          results: a list of ops which are the roots of the graph traversal

        Returns:
          list of Ops in depth-first, post-order
        """
        ordered_ops = []
        Op.visit_input_closure(results, lambda o: ordered_ops.append(o))
        return ordered_ops

    def tensor_description(self):
        return None

    @cachetools.cached({})
    def call_info(self):
        """
        Creates the TensorDescriptions (of this op or its arguments)
        required to evaluate it.

        The list is used to allocate buffers (in the transformers) and supply
        values to the transform method (in the transform_call_info) method.

        Only TensorDescriptions of the arguments are necessary.  A
        TensorDescription of the output is generate by calling
        self.tensor_description()
        """
        return list(tensor_descriptions(self.args))

    def __str__(self):
        return self.graph_label

    def __repr__(self):
        return '<{cl}({gl}):{id}>'.format(
            cl=self.__class__.__name__,
            gl=self.graph_label_type,
            id=id(self)
        )


def as_op(x):
    """
    Finds an Op appropriate for x.

    If x is an Op, it returns x. Otherwise, constant(x) is returned.

    Arguments:
      x: Some value.

    Returns:
      Op:
    """
    if isinstance(x, Op):
        return x

    return constant(x)


def as_ops(xs):
    """
    Converts an iterable of values to a tuple of Ops using as_op.

    Arguments:
        xs: An iterable of values.

    Returns:
        A tuple of Ops.
    """
    return tuple(as_op(x) for x in xs)


class InitTensorOp(Op):
    """
    Initializes a device tensor from a CPU tensor.

    Arguments:
        tensor: Tensor to be intialized.
        valfun: Function that performs initialization
        kwargs: Other op args.

    Attributes:
        valfun: A CPU function that produces the initial value for the tensor.

    """

    def __init__(self, tensor, valfun, **kwargs):
        super(InitTensorOp, self).__init__(args=(tensor,), **kwargs)
        self.valfun = valfun

    @property
    def is_device_op(self):
        """

        Returns:
            False, because this is run from the CPU.
        """
        return False


def init_tensor(tensor, valfun):
    """
    Initializes a device tensor from a CPU tensor.

    Arguments:
        tensor: Tensor to be intialized.
        valfun: Function that performs initialization

    Returns:
        InitTensorOp: The tensor initialization.

    """
    return InitTensorOp(tensor, valfun)


class AssignOp(Op):
    """
    tensor[...] = val.

    Arguments:
        tensor (AssignableTensorOp): An assignable TensorOp.
        val: The value to assign.
        force (bool): Override constant check on tensor.
        **kwargs: Args for related classes.
    """

    def __init__(self, tensor, val, force=False, **kwargs):
        tensor, val = as_ops((tensor, val))
        if not force and not tensor.assignable:
            raise ValueError("{} is not assignable.".format(tensor))
        val = broadcast(val, tensor.axes)
        super(AssignOp, self).__init__(args=(tensor, val), **kwargs)
        tensor.user_deps = OrderedSet([self])
        self.force = force


class AssignOneDOp(Op):
    """
    Assign a value to a 1d tensor.

    Arguments:
        tensor (AssignableTensorOp): The value to assign to.
        value (TensorOp): The value.
    """

    def __init__(self, tensor, val, force=False, **kwargs):
        if val.is_scalar:
            val = val.scalar_op
        super(AssignOneDOp, self).__init__(args=(tensor, val), **kwargs)
        self.force = force


class AssignTwoDOp(AssignOneDOp):
    """
    Assign a value to a 2d tensor

    Arguments:
        tensor (AssignableTensorOp): The value to assign to.
        value (TensorOp): The value.
    """
    pass


def assign(lvalue, rvalue):
    """
    Assignment; lvalue <= rvalue

    Arguments:
        lvalue: Tensor to assign to.
        rvalue: Value to be assigned.
        item (optional):
    """
    return AssignOp(lvalue, rvalue)


class SetItemOp(Op):
    """
    tensor[item] = val

    This is a stub and has no frontend support at this time.

    Arguments:
        tensor (AssignableTensorOp): An assignable tensor.
        item: An index into the tensor.
        val (TensorOp): A value to assign.

    """

    def __init__(self, tensor, item, val, **kwargs):
        super(SetItemOp, self).__init__(args=(tensor, val), **kwargs)
        self.item = tuple(item)
        tensor.user_deps = OrderedSet([self])


class ControlBlockOp(Op):
    """
    An Op that affects execution sequencing.
    """
    def __init__(self, **kwargs):
        super(ControlBlockOp, self).__init__(**kwargs)

    @property
    def is_device_op(self):
        """

        Returns:
            False, because this is handled by the transformer.
        """
        return False


class ParallelOp(ControlBlockOp):
    """
    Compute every Op in all in any order.

    Arguments:
        all: Ops to be computed.
        **kwargs: Args for related classes.
    """
    def __init__(self, all, **kwargs):
        super(ParallelOp, self).__init__(**kwargs)
        self.other_deps.update(all)
        self.require_user_deps(all)


def doall(all):
    return ParallelOp(all)


class ComputationOp(ParallelOp):
    """
    Represents a host-callable graph computation.

    Arguments:
        returns: Values returned by the computation. A list, set, or op.
        *args: Inputs to the computation.

    Parameters:
        returns: Ops returned.
        parameters: Parameter ops.
    """
    def __init__(self, returns, *args, **kwargs):
        for arg in args:
            if not isinstance(arg, Op) or not arg.input:
                raise ValueError((
                    'The arguments to a computation must all be Ops with property '
                    'input=True, but the op passed had input=False.  In most '
                    'cases you want to pass placeholder ops in as arguments.  '
                    '{op} was passed in, of type {op_type}.'
                ).format(
                    op=arg,
                    op_type=arg.__class__.__name__,
                ))

        if isinstance(returns, collections.Container):
            all = returns
        elif isinstance(returns, Op):
            all = [returns]
        elif returns is not None:
            raise ValueError()
        else:
            all = []

        super(ComputationOp, self).__init__(all=all, **kwargs)
        self.returns = returns
        self.parameters = args
        for arg in args:
            self.add_other_dep(arg)


def computation(returns, *args):
    """
    Defines a host-callable graph computation.

    Arguments:
        returns: Values returned by the computation. A list, set, or op.
        *args: Inputs to the computation.

    Returns:
        A computation op.
    """

    return ComputationOp(returns, *args)


class SequentialOp(ControlBlockOp):
    """
    Compute every Op in all in sequential order.

    Arguments:
        all: Ops to be computed.
        **kwargs: Args for related classes.
    """
    def __init__(self, all, **kwargs):
        super(SequentialOp, self).__init__(**kwargs)
        self.require_user_deps(all)
        tails = all[1:]
        tails.append(self)
        for last_op, op in zip(all, all[1:]):
            op.add_other_dep(last_op)


def sequential(all):
    return SequentialOp(all)


class Fill(Op):
    """
    Fill a tensor with a scalar value.

    Arguments:
        tensor (AssignableTensorOp): An assignable TensorOp.
        scalar: A scalar value.
        force (bool): Disable constant check on tensor.
    """

    def __init__(self, tensor, scalar, force=False, **kwargs):
        super(Fill, self).__init__(args=(tensor,), **kwargs)
        if not force and not tensor.assignable:
            raise ValueError("{} is not assignable.".format(tensor))
        if isinstance(scalar, TensorOp):
            if scalar.is_constant:
                scalar = scalar.const
            else:
                raise ValueError("{} is not a scalar constant".format(scalar))
        else:
            npscalar = np.asarray(scalar, dtype=tensor.dtype)
            if 0 != len(npscalar.shape):
                raise ValueError("{} is not a scalar".format(scalar))
            scalar = npscalar[()]

        self.scalar = scalar
        tensor.user_deps = OrderedSet([self])


class TensorOp(Op):
    """
    Super class for all Ops whose value is a Tensor.

    Arguments:
        axes: The axes of the tensor.
        dtype: The element type of the tensor.
        scale: If specified, a scaling factor applied during updates.
        **kwargs: Arguments for related classes.
    """

    def __init__(self, dtype=None, axes=None, scale=None, **kwargs):
        super(TensorOp, self).__init__(**kwargs)
        self.dtype = default_dtype(dtype)
        if axes is not None:
            axes = make_axes(axes)
        self.__axes = axes

        self.scale = scale

    def generate_add_delta(self, adjoints, delta):
        """
        Adds delta to the backprop contribution..

        Arguments:
            adjoints: dy/dOp for all Ops used to compute y.
            delta: Backprop contribute.
        """
        if not self.axes == delta.axes:
            raise ValueError(
                'delta axes {} do not match adjoint axes {}'
                .format(delta.axes, self.axes)
            )
        if self not in adjoints:
            adjoints[self] = delta
        else:
            adjoints[self] = delta + adjoints[self]

    # Magic methods for builtin operations we want to use for creating nodes
    def __neg__(self):
        return negative(self)

    def __pos__(self):
        return self

    def __abs__(self):
        return absolute(self)

    def __add__(self, val):
        return add(self, val)

    def __radd__(self, val):
        return add(val, self)

    def __sub__(self, val):
        return subtract(self, val)

    def __rsub__(self, val):
        return subtract(val, self)

    def __mul__(self, val):
        return multiply(self, val)

    def __rmul__(self, val):
        return multiply(val, self)

    def __div__(self, val):
        return divide(self, val)

    def __mod__(self, val):
        return mod(self, val)

    def __truediv__(self, val):
        return divide(self, val)

    def __rtruediv__(self, val):
        return divide(val, self)

    def __rdiv__(self, val):
        return divide(val, self)

    def __pow__(self, val):
        return power(self, val)

    def __rpow__(self, val):
        return power(val, self)

    # Python always uses eq for comparing keys, so if we override __eq__ we
    # cannot have sets of tensors, or using them as dictionary keys.  So,
    # we must use Equal explicitly in transform.  defmod and define __eq__
    # if it can ensure that its nodes do not need to be used as keys.
    # def __eq__(self, val):
    #    return equal(self, val)

    # def __ne__(self, val):
    #    return not_equal(self, val)

    def __lt__(self, val):
        return less(self, val)

    def __gt__(self, val):
        return greater(self, val)

    def __le__(self, val):
        return less_equal(self, val)

    def __ge__(self, val):
        return greater_equal(self, val)

    def __setitem__(self, key, val):
        if key == slice(None) or key is Ellipsis:
            return assign(self, val)
        raise ValueError("Setting {} is not supported yet".format(key))

    # Only works when capturing ops
    def __iadd__(self, val):
        return assign(self, self + val)

    # Only works when capturing ops
    def __isub__(self, val):
        return assign(self, self - val)

    # Only works when capturing ops
    def __imul__(self, val):
        return assign(self, self * val)

    # Only works when capturing ops
    def __idiv__(self, val):
        return assign(self, self / val)

    def __getitem__(self, item):
        if isinstance(item, slice) and len(self.axes) > 1:
            item = (item,)
        item += tuple(slice(None) for _ in range(len(self.axes) - len(item)))
        return tensor_slice(self, item)

    def __axes__(self):
        return self.axes

    @tdcache()
    def tensor_description(self):
        """
        Returns a TensorDescription describing the output of this TensorOp

        Returns:
          TensorDescription for this op.
        """
        return TensorDescription(self.axes, dtype=self.dtype, name=self.name)

    @property
    def axes(self):
        """

        Returns: The axes of the tensor.

        """
        if self.__axes is not None:
            return self.__axes
        else:
            raise NotImplementedError

    @axes.setter
    def axes(self, value):
        if self.__axes is not None:
            raise ValueError()
        self.__axes = value

    @property
    def has_axes(self):
        """

        Returns: True if axes have been set.

        """
        return self.__axes is not None

    def insert_axis(self, index, axis):
        """
        Inserts an axis
        Arguments:
            index   : Index to insert at
            axis    : The Axis object to insert
        """
        if self.__axes is None:
            raise ValueError()
        self.__axes.insert(index, axis)

    def append_axis(self, axis):
        if self.__axes is None:
            raise ValueError()
        self.__axes.append(axis)

    def generate_adjoints(self, adjoints, delta, *args):
        """
        With delta as the computation for the adjoint of this Op, incorporates delta into the
        adjoints for thr args.

        Args:
            adjoints: dy/dOp for all ops involved in computing y.
            delta: Backprop amount for this Op.
            *args: The args of this Op.
        """
        pass

    @property
    def shape(self):
        """
        This is required for parameter initializers in legacy neon code.  It
        expects layers to implement a shape that it can use to pass through
        layers.

        Returns: self.axes
        """
        return self.axes

    def shape_dict(self):
        """
        Retuns: shape of this tensor as a dictionary
        """
        return self.axes.shape_dict()

    def mean(self, reduction_axes=None, out_axes=None):
        """
        Used in Neon front end.

        Returns: mean(self)

        """
        return mean(self, reduction_axes=reduction_axes, out_axes=out_axes)

    @property
    def value(self):
        """
        Returns a handle to the device tensor.

        The transformer must have been initialized.

        :return: A handle to the device tensor.
        """
        return self.forwarded.tensor_description().value


class ReshapeOp(TensorOp):

    def __init__(self, x, **kwargs):
        super(ReshapeOp, self).__init__(
            args=(x,),
            dtype=x.dtype,
            **kwargs
        )

    @property
    def is_scalar(self):
        """
        Reshape adds shape information, but we retain being a scalar.

        Returns:
            True if the value comes from a scalar.

        """
        return self.args[0].is_scalar

    @property
    def scalar_op(self):
        return self.args[0].scalar_op

    @property
    def is_device_op(self):
        """
        Returns:
            False, because this is handled by the transformer.
        """
        return False

    @property
    def device_op(self):
        """
        Returns the op that performs the operations on the device.

        Returns: Argument's device_op

        """
        return self.args[0].device_op

    @property
    def user_deps(self):
        # A reshape of storage is shares the side-effects of the storage
        return self.args[0].user_deps

    @user_deps.setter
    def user_deps(self, deps):
        # A reshape of storage is shares the side-effects of the storage
        self.args[0].user_deps = deps


class Transpose(ReshapeOp):
    """
    Used to reverse the axes of a tensor.

    Arguments:
        x: A tensor.
    """

    def __init__(self, x, **kwargs):
        super(Transpose, self).__init__(
            x,
            axes=reversed(x.axes),
            **kwargs
        )

    @tdcache()
    def tensor_description(self):
        return self.args[0].tensor_description().transpose(self.name)

    def generate_adjoints(self, adjoints, delta, x):
        x.generate_add_delta(adjoints, Transpose(delta))


class AxesCastOp(ReshapeOp):
    """
    Used to label a tensor with known axes, without altering its value

    Arguments:
        x: A tensor.
        axes: The new axes.

    """

    def __init__(self, x, axes, **kwargs):
        axes = make_axes(axes)
        if not x.is_scalar and x.axes.lengths != axes.lengths:
            raise ValueError("casting axes {} must have the same length as original axes {}"
                             .format(axes, x.axes))
        if len(x.axes) > 0:
            aliasing_axes = []
            for new_axis, old_axis in zip(axes, x.axes):
                aliasing_axes.append(casting_axis(new_axis, old_axis))
            axes = make_axes(aliasing_axes)

        super(AxesCastOp, self).__init__(x, axes=axes, **kwargs)

    @tdcache()
    def tensor_description(self):
        return self.args[0].tensor_description().cast(self.axes, self.name)

    def generate_adjoints(self, adjoints, delta, x):
        x.generate_add_delta(adjoints, cast_axes(delta, x.axes))


def cast_axes(tensor, axes):
    """
    Cast the axes of a tensor to new axes.

    Args:
        tensor (TensorOp): The tensor.
        axes (Axes): The new axes.

    Returns:
        TensorOp: The tensor with new axes.
    """
    return AxesCastOp(tensor, axes)


class ExpandDims(ReshapeOp):
    """
    Adds additional axes into a tensor.
    Arguments:
        x: The tensor.
        axis: The additional axis.
        dim: The position to add the axes.
    """

    def __init__(self, x, axis, dim, **kwargs):
        axes = []
        axes.extend(x.axes[:dim])
        axes.append(axis)
        axes.extend(x.axes[dim:])
        axes = make_axes(axes)
        super(ExpandDims, self).__init__(x, axes=axes, **kwargs)

    @tdcache()
    def tensor_description(self):
        """
        TODO.
        Arguments:
        Returns:
          TODO
        """
        x, = tensor_descriptions(self.args)
        return x.broadcast(self.axes)

    def generate_adjoints(self, adjoints, delta, x):
        """
        TODO.
        Arguments:
          adjoints: TODO
          delta: TODO
          x: TODO
        Returns:
          TODO
        """
        x.generate_add_delta(
            adjoints,
            sum(delta, reduction_axes=delta.axes - x.axes)
        )


def expand_dims(x, axis, dim):
    """
    Adds additional axes into a tensor.
    Arguments:
        x: The tensor.
        axis: The additional axis.
        dim: The position to add the axes.
    """
    if axis in x.axes:
        return x
    return ExpandDims(x, axis, dim)


<<<<<<< HEAD
class ResultHandle(ReshapeOp):

    def __init__(self, x, **kwargs):
        super(ResultHandle, self).__init__(
            x, **kwargs
        )

    @property
    def device_op(self):
        return self

    @tdcache()
    def tensor_description(self):
        td, = tensor_descriptions(self.args)
        return td.broadcast(td.axes, self.name)

    def generate_adjoints(self, adjoints, delta, x):
        x.generate_add_delta(delta)


=======
>>>>>>> 3059b234
class BroadcastOp(ReshapeOp):
    """
    Used to add additional axes for a returned derivative.

    Arguments:
        x: The tensor to broadcast.
        axes: The new axes.
    """

    def __init__(self, x, axes, **kwargs):
        assert Axes.check_broadcast(x.axes, axes)
        super(BroadcastOp, self).__init__(
            x, axes=axes, **kwargs
        )

    @tdcache()
    def tensor_description(self):
        """
        TODO.

        Arguments:

        Returns:
          TODO
        """
        td, = tensor_descriptions(self.args)
        return td.broadcast(self.axes, self.name)

    def generate_adjoints(self, adjoints, delta, x):
        x.generate_add_delta(adjoints, sum(
            delta,
            reduction_axes=delta.axes - x.axes,
            out_axes=x.axes
        ))


def broadcast(x, axes):
    """
    Broadcast the axes of x.

    Args:
        x (TensorOp): The tensor.
        axes: New axes.

    Returns:
        TensorOp: Tensor with additional axes.
    """
    axes = make_axes(axes)
    if x.axes == axes:
        return x
    return BroadcastOp(x, axes)


def axes_with_role_order(x, roles):
    """
    Return a tensor with a different axes order according to
    specified roles.  Will expand dims as necessary with inferred
    axes for missing roles

    Args:
        x (TensorOp): The tensor.
        roles (sequence, AxisRoles): A permutation of the roles
                                     of axes of the tensor.

    Returns:
        TensorOp: The new tensor.

    """
    reordered_axes = make_axes()
    y = x
    for r in roles:
        ax_i = y.axes.role_axes(r)
        if len(ax_i) == 0:
            ax_i = make_axis(length=1, roles=[r])
        elif len(ax_i) == 1:
            ax_i = ax_i[0]
        else:
            raise ValueError("Unable to handle multiple axes with role {}".format(r.name))
        reordered_axes += ax_i
        # This will only add the missing axes to the front
        y = expand_dims(y, ax_i, 0)

    # Ensure that axes of x are a subset of y
    if not x.axes.intersect(y.axes).has_same_axes(x.axes):
        raise ValueError("Input axes contain roles not encompassed by role list: {}".format(
            x.axes - x.axes.intersect(y.axes)
        ))

    return axes_with_order(y, reordered_axes)


def axes_with_order(x, axes):
    """
    Return a tensor with a different axes order.

    Args:
        x (TensorOp): The tensor.
        axes (Axes): A permutation of the axes of the tensor.

    Returns:
        TensorOp: The new tensor.

    """
    axes = make_axes(axes)
    if x.axes == axes:
        return x
    return ReorderAxes(x, axes)


class ReorderAxes(ReshapeOp):
    """
    Reorders the axes of a tensor, without making a copy.

    Arguments:
        x: The tensor whose axes to reorder.
        axes: The new axes.
    """

    def __init__(self, x, axes, **kwargs):
        if not x.axes.has_same_axes(axes):
            raise ValueError(
                'The input and output axes must have the same elements.'
            )
        super(ReorderAxes, self).__init__(
            x, axes=axes, **kwargs
        )

    @tdcache()
    def tensor_description(self):
        """
        TODO.

        Arguments:

        Returns:
          TODO
        """
        td, = tensor_descriptions(self.args)
        return td.reorder(self.axes, self.name)

    def generate_adjoints(self, adjoints, delta, x):
        x.generate_add_delta(adjoints, axes_with_order(
            delta,
            x.axes
        ))


def tensor_slice(x, slices, axes=None):
    """
    Creates a sliced version of a tensor.

    Args:
        x: The tensor.
        slices: One slice for each dimension in x.
        axes: Axes for the result.  If not specified, axes will be generated.

    Returns:
        A sliced view of the tensor.
    """
    return TensorSliceOp(x, slices, axes)


class TensorSliceOp(ReshapeOp):
    """
    Creates a sliced version of a tensor.

    Arguments:
        x: The tensor.
        slices: One slice for each dimension in x.
        axes: Axes for the result.  If not specified, axes will be generated.
    """

    def __init__(self, x, slices, axes=None, **kwargs):
        slices = tuple(slices)
        if len(slices) != len(x.shape):
            raise ValueError((
                'There should be one slice in slices for each dimension in '
                'input tensor.  Input tensor had {tensor_dim} dimensions, '
                'but slices has length {slices_len}.'
            ).format(
                tensor_dim=len(x.shape),
                slices_len=len(slices),
            ))

        if axes is None:
            axes = []
            for axis, s in zip(x.axes, slices):
                # if s is an int, we are doing a getitem, for example y = x[1]
                # and so this axis will no longer exist in the result.
                if not isinstance(s, int):
                    # if nop slice, don't slice the axis
                    if s == slice(None, None, None):
                        axes.append(axis)
                    else:
                        axes.append(SlicedAxis(axis, s))

            axes = make_axes(axes)

        super(TensorSliceOp, self).__init__(
            x,
            axes=axes,
            **kwargs
        )

        self.slices = slices

    @tdcache()
    def tensor_description(self):
        """
        TODO.

        Arguments:

        Returns:
          TODO
        """
        x, = tensor_descriptions(self.args)
        return x.slice(self.slices, self.axes, self.name)

    def generate_adjoints(self, adjoints, delta, x):
        """
        TODO.

        Arguments:
          adjoints: TODO
          delta: TODO
          x: TODO

        Returns:
          TODO
        """
        x.generate_add_delta(
            adjoints,
            _unslice(delta, self.slices, x.axes)
        )


def slice_along_axis(x, axis, idx):
    """
    Returns a slice of a tensor constructed by indexing into a single axis
    at a single position. If the axis occurs multiple times in the dimensions
    of the input tensor, we select only on the first occurrence.
    Arguments:
        x: input tensor
        axis: axis along which to slice
        idx: index to select from the axis
    Returns:
        y: a slice of x
    """
    pos = x.axes.index(axis)
    ss = tuple(idx if i == pos else slice(None) for i in range(len(x.axes)))
    axes = x.axes[:pos] + x.axes[pos + 1:]
    return tensor_slice(x, ss, axes=axes)


class Flatten(ReshapeOp):

    def __init__(self, x, axes, **kwargs):
        x = ContiguousOp(axes_with_order(x, x.axes))
        super(Flatten, self).__init__(x, axes=axes, **kwargs)

    @tdcache()
    def tensor_description(self):
        x, = tensor_descriptions(self.args)
        return x.flatten(self.axes, name=self.name)

    def generate_adjoints(self, adjoints, delta, x):
        x.generate_add_delta(adjoints, unflatten(
            delta,
            axes=x.axes
        ))


def flatten(x, axes=None, **kwargs):
    if axes is None:
        if len(x.axes) == 1:
            return x
        else:
            axes = make_axes((FlattenedAxis(x.axes),))

    if x.is_scalar:
        return x

    if isinstance(x, Flatten) and x.axes == axes:
        return x
    return Flatten(x, axes=axes, **kwargs)


def flatten_at(x, idx):
    if idx == 0 or idx == len(x.axes):
        return flatten(x)
    else:
        return flatten(x, make_axes((
            make_axes(x.axes[:idx]).flatten(),
            make_axes(x.axes[idx:]).flatten()
        )))


class Unflatten(ReshapeOp):

    def __init__(self, x, axes=None, **kwargs):
        if axes is None:
            axes = []
            for axis in x.axes:
                axes.extend(axis.axes)
        axes = make_axes(axes)
        assert Axes.check_unflatten(x.axes, axes)
        super(Unflatten, self).__init__(x, axes=axes, **kwargs)

    @tdcache()
    def tensor_description(self):
        x, = tensor_descriptions(self.args)
        return x.unflatten(self.axes, self.name)

    def generate_adjoints(self, adjoints, delta, x):
        x.generate_add_delta(adjoints, flatten(
            delta,
            axes=x.axes
        ))


def unflatten(x, axes=None, **kwargs):
    if axes is None:
        axes = []
        for axis in x.axes:
            axes.extend(axis.axes)
    axes = Axes(axes)
    if axes == x.axes:
        return x
    return Unflatten(x, axes=axes, **kwargs)


class AssignableTensorOp(TensorOp):
    """
    Value comes directly from storage.

    Arguments:
        input: The storage is used as an input from the CPU. Implies persistent.
        initial_value: If callable, a function that generates an Op whose tensor should be
            used as the initial value.  Otherwise an Op that should be used as the initial
            value.

    Attributes:
        input (bool): The storage is used as an input.
    """

    def __init__(
            self,
            initial_value=None,
            input=False,
            persistent=False,
            **kwargs):
        if input:
            persistent = True
        super(AssignableTensorOp, self).__init__(persistent=persistent, **kwargs)
        self.input = input

        with Op.saved_user_deps():
            # Run initializations in a clean context so their SetItems don't modify user_deps
            # for the main computations.
            # TODO Maybe we want to use a single context for all of initialization.  We would
            # need to do the following in a separate method called during transformation.
            if callable(initial_value):
                self.add_initializer(assign(self, initial_value()))
            elif initial_value is not None:
                self.add_initializer(assign(self, initial_value))

    @property
    def defs(self):
        """

        Returns:
            AssignableTensorOp is not executed, so its appearance in the instruction stream does
            not affect liveness of its value.

        """
        return []

    @property
    def is_device_op(self):
        """

        Returns:
            False, because this is handled by the transformer.

        """
        return False

    def add_other_dep(self, op):
        """
        Allocations happen before executed ops, so other_deps are ignored.

        Args:
            op:

        Returns:

        """
        pass


def constant(const, axes=None, dtype=None):
    """
    Makes a constant scalar/tensor.  For a tensor, constant provides the opportunity
        to supply axes.  Scalar/NumPytensor arguments are usually automatically converted to
        tensors, but constant may be used to supply axes or in the rare cases where constant
        is not automatically provided.

    Args:
        const: The constant, a scalar or a NumPy array.
        axes: The axes for the constant.
        dtype (optional): The dtype to use.
    Returns:
        An AssignableTensorOp for the constant.
    """
    graph_label_type = "<Const({})>".format(const)
    val = AssignableTensorOp(axes=axes, constant=True, persistent=True, trainable=False,
                             graph_label_type=graph_label_type, dtype=dtype)

    nptensor = np.asarray(const, dtype=val.dtype)

    if not val.has_axes:
        val.axes = make_axes([make_axis(x, match_on_length=True) for x in nptensor.shape])

    if np.isscalar(const):
        nptensor = np.zeros(val.axes.lengths, dtype=val.dtype) + const

    if nptensor.shape != val.axes.lengths:
        raise ValueError((
            "Tried to initialize constant with numpy array of "
            "shape {np_shape} though gave axes with a different "
            "shape {axes_shape}."
        ).format(
            np_shape=nptensor.shape,
            axes_shape=val.axes.lengths,
        ))

    val_tensor = nptensor
    if len(val.axes) == 0:
        val_tensor = nptensor[()]
    val.const = val_tensor

    def value_fun(tensor):
        return val_tensor

    val.add_initializer(init_tensor(val, value_fun))

    return val


def is_constant(value):
    """
    Test an Op to see if it is a constant.

    Args:
        value: An Op

    Returns: True if value is a constant.

    """
    return isinstance(value, AssignableTensorOp) and value.is_constant


def is_constant_scalar(value):
    """
    Tests an Op to see if it is a constant scalar.

    Args:
        value: An Op.

    Returns: True if value is a constant scalar.

    """
    return value.is_constant and value.is_scalar


def constant_value(value):
    """
    Returns the constant value of an Op.

    Args:
        value (TensorOp): A constant op.

    Returns: The constant value.

    """
    if not is_constant(value):
        raise ValueError()
    return value.const


def constant_storage(axes, dtype=None, initial_value=None):
    """
    A tensor that is supposed to remain constant.

    Args:
        axes (Axes): The axes of the constant storage.
        dtype (optional): The dtype of the storage.
        name (String, optional): A name for the storage.
        initial_value: A host constant or callable. If a callable, will be called
            to produce the value.


    Returns:
        AssignableTensorOp: The constant storage.
    """

    return AssignableTensorOp(graph_label_type="constant",
                              constant=True, persistent=True,
                              trainable=False,
                              axes=axes, dtype=dtype,
                              initial_value=initial_value)


def placeholder(axes, dtype=None, initial_value=None):
    """
    A persistent tensor to be initialized from the CPU.

    Args:
        axes (Axes): The axes of the placeholder.
        dtype (optional): The dtype of the placeholder.
        initial_value (optional): A host constant or callable. If callable, will
            be called to generate an initial value.

    Returns:
        AssignableTensorOp: The placeholder.

    """
    return AssignableTensorOp(graph_label_type="placeholder",
                              constant=False, persistent=True, trainable=False,
                              input=True,
                              axes=axes, dtype=dtype,
                              initial_value=initial_value)


def temporary(axes, dtype=None, initial_value=None):
    """
    Temporary storage.

    Statically allocates storage that may be reused outside of the scope of the values.

    Args:
        axes (Axes): The axes of the storage.
        dtype (optional): The dtype of the storage.
        initial_value (optional): A host constant or callable. If callable, will
            be called to generate an initial value.

    Returns:
        AssignableTensorOp: The placeholder.

    """
    return AssignableTensorOp(graph_label_type="Temp",
                              constant=False, persistent=True,
                              trainable=False,
                              axes=axes, dtype=dtype,
                              initial_value=initial_value)


def persistent_tensor(axes, dtype=None, initial_value=None):
    """
    Persistent storage.

    Storage that will retain its value from computation to computation.

    Args:
        axes (Axes): The axes of the persistent storage.
        dtype (optional): The dtype of the persistent storage.
        initial_value (optional): A host constant or callable. If callable, will
            be called to generate an initial value.

    Returns:
        AssignableTensorOp: The persistent storage.

    """
    return AssignableTensorOp(graph_label_type="Persistent",
                              constant=False, persistent=True,
                              trainable=False,
                              axes=axes, dtype=dtype,
                              initial_value=initial_value)


def variable(axes, dtype=None, initial_value=None):
    """
    A trainable tensor.

    Args:
        axes (Axes): Axes for the variable.
        dtype (optional): The dtype for the tensor.
        initial_value: A constant or callable. If a callable, the callable
            will be called to provide an initial value.

    Returns:
        AssignableTensorOp: The variable.

    """
    return AssignableTensorOp(graph_label_type="Variable",
                              constant=False, persistent=True,
                              trainable=True, axes=axes,
                              dtype=dtype,
                              initial_value=initial_value)


class StackOp(AssignableTensorOp):
    """
    Joins a list of identically-axed tensors along a new axis.

    Assign each argument into the appropriate slice of the storage associated
    with this op.

    Arguments:
        x_list: A list of identically-axed tensors to join.
        axis: The axis to select joined tensors.
        pos: The position within the axes of the x_list tensors to insert axis in the result.
        **kwargs: Other args for TensorOp.

    Parameters:
        pos: The position of the join axis.
    """

    def __init__(self, x_list, axis, pos=0, **kwargs):
        self.pos = pos
        x_axes = x_list[0].axes
        axes_0 = x_axes[:pos]
        axes_1 = x_axes[pos:]
        arg_axes = axes_0 + axes_1

        axes = make_axes(tuple(axes_0) + (axis,) + tuple(axes_1))
        super(StackOp, self).__init__(args=tuple(x_list), axes=axes)

        # In order to avoid setting copies of our storage, we need a flattened
        # version of our storage so we can treat the slices as 2d tensors without
        # tensor shaping doing the sets into a copy of our slices.
        flat_axes = []
        flat_slices = []
        if len(axes_0) > 0:
            flat_axes.append(FlattenedAxis(axes_0))
            flat_slices.append(slice(None))
        flat_pos = len(flat_axes)
        flat_axes.append(axis)
        flat_slices.append(0)
        if len(axes_1) > 0:
            flat_axes.append(FlattenedAxis(axes_1))
            flat_slices.append(slice(None))
        flat_self = flatten(self, flat_axes)

        if len(axes_0) == 0 or len(axes_1) == 0:
            assign_op = AssignOneDOp
        else:
            assign_op = AssignTwoDOp

        deps = OrderedSet()
        for i, arg in enumerate(self.args):
            slices = list(flat_slices)
            slices[flat_pos] = i
            slice_op = tensor_slice(flat_self, slices)
            # Make sure the args are in the same order as our axes
            ordered_arg = axes_with_order(arg, arg_axes)
            # Arg is now 1d or 2d, depending on pos
            flattened_arg = flatten_at(ordered_arg, pos)
            # All users of this need to do the assigns
            deps.add(assign_op(slice_op, flattened_arg))

        self.user_deps = deps

    def generate_adjoints(self, adjoints, delta, *x_list):
        s = [slice(None)] * len(self.axes)
        for i, x in enumerate(x_list):
            s[self.pos] = i
            x.generate_add_delta(
                adjoints,
                tensor_slice(delta, tuple(s), axes=x.axes)
            )


def stack(x_list, axis, pos=0):
    """

    Args:
        x_list: A list of identically-axed tensors to join.
        axis: The axis to select joined tensors.
        pos: The position within the axes of the x_list tensors to insert axis in the result.

    Returns:
        TensorOp: The joined tensors.

    """
    return StackOp(x_list, axis, pos)


class UnsliceSchema(object):

    def __init__(self, x, slices):
        self.x = x
        self.slices = slices

    def generate_adjoints(self, adjoints, delta, op):
        self.x.generate_add_delta(adjoints, tensor_slice(delta, self.slices, axes=self.x.axes))


def _unslice(x, slices, axes):
    """
    A computation to reverse a slicing operation.
    Used internally to implement expansions of tensors
    such as the derivative of a slice and a padding function.

    Arguments:
        x: The tensor.
        slices: slices to be unsliced.
        axes: axes of result.

    Attributes:
        slices: The slices.
        input_axes: The axes of the input x.
    """
    op = temporary(axes=axes, dtype=x.dtype).named('unslice')
    op.add_schema(UnsliceSchema(x, slices))
    Fill(op, 0)
    SetItemOp(op, slices, x)
    return op


class RNG(object):
    """TODO."""

    def __init__(self, seed=None):
        self.seed = seed
        self.rng = np.random.RandomState(seed=seed)

    def uniform(self, low=0.0, high=1.0, size=None):
        """
        TODO.

        Arguments:
          low: TODO
          high: TODO
          size: TODO
          **kwargs: TODO

        Returns:
          TODO
        """

        def value_fun(tensor_description):
            return self.rng.uniform(low, high, tensor_description.sizes).astype(
                tensor_description.dtype)

        val = constant_storage(axes=size)
        val.add_initializer(init_tensor(val, value_fun))
        return val

    def normal(self, loc, scale, size):
        """
        TODO.

        Arguments:
          loc: TODO
          scale: TODO
          size: TODO
          **kwargs: TODO

        Returns:
          TODO
        """

        def value_fun(tensor_description):
            return self.rng.normal(
                loc, scale, tensor_description.sizes).astype(
                tensor_description.dtype)

        val = constant_storage(axes=size)
        val.add_initializer(init_tensor(val, value_fun))
        return val


class RngOp(TensorOp):

    def __init__(self, distribution, params, x, *args, **kwargs):
        """
        Arguments:
            x  : input tensor.
            distribution : either 'uniform' or 'normal'
            params: dict for specifying parameters of distribution
        Return:
        """
        if distribution not in ('uniform', 'normal'):
            raise ValueError((
                'unsupported distribution: {}'
            ).format(distribution))

        self.distribution = distribution
        self.params = params

        super(RngOp, self).__init__(
            args=(x,), axes=x.axes, *args, **kwargs
        )

    def generate_adjoints(self, adjoints, delta, x):
        x.generate_add_delta(adjoints, 0)


def uniform(x, low=0.0, high=1.0):
    """
    Fills x with uniform distribution between low and high.

    Args:
        x (TensorOp): A tensor.
        low (float): lower limit of distribution range
        high (float): upper limit of distribution range

    Returns:
        TensorOp: The  value of x.

    """
    return RngOp(distribution='uniform', params=dict(low=low, high=high), x=x)


def normal(x, loc=0.0, scale=1.0):
    """
    Fills x with normal distribution centered around loc and scaled by scale

    Args:
        x (TensorOp): A tensor.
        loc (float): mean of distribution
        scale (float): standard deviation of distribution

    Returns:
        TensorOp: The  value of x.

    """
    return RngOp(distribution='normal', params=dict(loc=loc, scale=scale), x=x)


class AllReduce(Op):
    """TODO."""

    def __init__(self, x, **kwargs):
        super(AllReduce, self).__init__(args=(x,), **kwargs)


class ElementWise(TensorOp):
    pass


class UnaryElementwiseAxesOp(ElementWise):
    """
    Handles initialization and 1d shaping for unary elementwise operations.
    """
    one_d_class = None

    def __init__(self, x):
        super(UnaryElementwiseAxesOp, self).__init__(args=(x,), axes=x.axes)

    def reduce_to_one_d(self):
        """
        Flatten the argument, do the op, and then unflatten the result.

        The class attribure one_d_class should hold the Op class for the flattened operation.

        Returns:
            Flattened computation.

        """
        return unflatten(self.__class__.one_d_class(flatten(self.args[0])).named(self.name))


class UnaryElementwiseOneDOp(ElementWise):
    """
    Handles initialization for unary operations.
    """

    def __init__(self, x):
        super(UnaryElementwiseOneDOp, self).__init__(args=(x,), axes=x.axes)


class NegativeOneDOp(UnaryElementwiseOneDOp):
    """
    1d negative.
    """
    pass


class NegativeOp(UnaryElementwiseAxesOp):
    """
    Negative of a tensor.
    """
    one_d_class = NegativeOneDOp

    def generate_adjoints(self, adjoints, delta, x):
        x.generate_add_delta(adjoints, -delta)


def negative(x):
    """
    Returns the negative of x.

    Args:
        x (TensorOp): tensor.

    Returns:
        (TensorOp): The negative of x.

    """
    return NegativeOp(x)


class AbsoluteOneDOp(UnaryElementwiseOneDOp):
    """
    1d absolute value.
    """
    pass


class AbsoluteOp(UnaryElementwiseAxesOp):
    """
    Absolute value of a tensor.
    """
    one_d_class = AbsoluteOneDOp

    def generate_adjoints(self, adjoints, delta, x):
        x.generate_add_delta(adjoints, sign(x) * delta)


def absolute(x):
    """
    Returns the absolute value of x.

    Args:
        x (TensorOp): A tensor.

    Returns:
        TensorOp: The absolute value of x.

    """
    return AbsoluteOp(x)


class SinOneDOp(UnaryElementwiseOneDOp):
    """
    1d sin.
    """
    pass


class SinOp(UnaryElementwiseAxesOp):
    """
    Sin of a tensor.
    """
    one_d_class = SinOneDOp

    def generate_adjoints(self, adjoints, delta, x):
        x.generate_add_delta(adjoints, delta * cos(x))


def sin(x):
    """
    Returns the sin of x.

    Args:
        x (TensorOp): A tensor.

    Returns:
        TensorOp: sin of x.

    """
    return SinOp(x)


class CosOneDOp(UnaryElementwiseOneDOp):
    """
    1d cos.
    """
    pass


class CosOp(UnaryElementwiseAxesOp):
    """
    Cos of a tensor.
    """
    one_d_class = CosOneDOp

    def generate_adjoints(self, adjoints, delta, x):
        x.generate_add_delta(adjoints, -delta * sin(x))


def cos(x):
    """
    Returns the cos of x.

    Args:
        x (TensorOp): A tensor.

    Returns:
        TensorOp: The cos of x.

    """
    return CosOp(x)


class TanhOneDOp(UnaryElementwiseOneDOp):
    """
    1d tanh.
    """
    pass


class TanhOp(UnaryElementwiseAxesOp):
    """
    Tanh of a tensor.
    """
    one_d_class = TanhOneDOp

    def generate_adjoints(self, adjoints, delta, x):
        x.generate_add_delta(adjoints, delta * (1.0 - self * self))


def tanh(x):
    """
    Returns the cos of x.

    Args:
        x (TensorOp): A tensor.

    Returns:
        TensorOp: The tanh of x.

    """
    return TanhOp(x)


class ExpOneDOp(UnaryElementwiseOneDOp):
    """
    1d exp.
    """
    pass


class ExpOp(UnaryElementwiseAxesOp):
    """
    Exp of a tensor.
    """
    one_d_class = ExpOneDOp

    def generate_adjoints(self, adjoints, delta, x):
        x.generate_add_delta(adjoints, delta * self)


def exp(x):
    """
    Returns the exp of x.

    Args:
        x (TensorOp): A tensor.

    Returns:
        TensorOp: The exp of x.

    """
    return ExpOp(x)


class LogOneDOp(UnaryElementwiseOneDOp):
    """
    1d log.
    """
    pass


class LogOp(UnaryElementwiseAxesOp):
    """
    Log of a tensor.
    """
    one_d_class = LogOneDOp

    def generate_adjoints(self, adjoints, delta, x):
        def do_adjoints(delta, x):
            if isinstance(x, Divide):
                a, b = x.args
                do_adjoints(delta, a)
                do_adjoints(-delta, b)
            elif isinstance(x, ExpOp):
                x.args[0].generate_add_delta(adjoints, delta)
            else:
                x.generate_add_delta(adjoints, delta / x)

        do_adjoints(delta, x)


def log(x):
    """
    Returns the log of x.

    Args:
        x (TensorOp): A tensor.

    Returns:
        TensorOp: The log of x.

    """
    return LogOp(x)


safelog_cutoff = 50.0


def safelog(x, limit=np.exp(-safelog_cutoff)):
    return log(maximum(x, limit))


class ReciprocalOneDOp(UnaryElementwiseOneDOp):
    """
    1d reciprocal.
    """
    pass


class ReciprocalOp(UnaryElementwiseAxesOp):
    """
    Reciprocal of a tensor.
    """
    one_d_class = ReciprocalOneDOp

    def generate_adjoints(self, adjoints, delta, x):
        x.generate_add_delta(adjoints, -self * self * delta)


def reciprocal(x):
    """
    Returns the reciprocal of x.

    Args:
        x (TensorOp): A tensor.

    Returns:
        TensorOp: The reciprocal of x.

    """
    return ReciprocalOp(x)


class SignOneDOp(UnaryElementwiseOneDOp):
    "1d Sign."
    pass


class SignOp(UnaryElementwiseAxesOp):
    "Sign of a tensor."
    one_d_class = SignOneDOp


def sign(x):
    """
    Returns the sign of x.

    Args:
        x (TensorOp): A tensor.

    Returns:
        TensorOp: The sign of x.

    """
    return SignOp(x)


class SquareOneDOp(UnaryElementwiseOneDOp):
    """
    1d square.
    """
    pass


class SquareOp(UnaryElementwiseAxesOp):
    """
    Square of a tensor.
    """
    one_d_class = SquareOneDOp

    def generate_adjoints(self, adjoints, delta, x):
        x.generate_add_delta(adjoints, 2.0 * delta * x)


def square(x):
    """
    Returns the square of x.

    Args:
        x (TensorOp): A tensor.

    Returns:
        TensorOp: The square of x.

    """
    return SquareOp(x)


class SqrtOneDOp(UnaryElementwiseOneDOp):
    "1d square root."
    pass


class SqrtOp(UnaryElementwiseAxesOp):
    """
    Square root of a tensor.
    """
    one_d_class = SqrtOneDOp

    def generate_adjoints(self, adjoints, delta, x):
        x.generate_add_delta(adjoints, 0.5 * delta / self)


def sqrt(x):
    """
    Returns the square root of x.

    Args:
        x (TensorOp): A tensor.

    Returns:
        TensorOp: The square root of x.

    """
    return SqrtOp(x)


class BinaryElementWiseAxesOp(ElementWise):

    def __init__(self, x, y, **kwargs):
        self.kwargs = kwargs
        x, y = as_ops((x, y))
        axes = x.axes + y.axes
        x = broadcast(x, axes)
        y = broadcast(y, axes)

        super(BinaryElementWiseAxesOp, self).__init__(
            args=(x, y),
            axes=axes,
            **kwargs
        )

    @property
    def one_dimensional(self):
        x, y = self.args
        return len(x.axes) <= 1 and len(y.axes) <= 1

    @property
    def zero_dimensional(self):
        x, y = self.args
        return len(x.axes) == 0 and len(y.axes) == 0


class BinaryElementWiseLowDOp(ElementWise):

    def __init__(self, x, y, **kwargs):
        self.kwargs = kwargs

        if x.is_scalar:
            x = x.scalar_op
        if y.is_scalar:
            y = y.scalar_op

        super(BinaryElementWiseLowDOp, self).__init__(
            args=(x, y),
            **kwargs
        )

    @property
    def one_dimensional(self):
        x, y = self.args
        return len(x.axes) <= 1 and len(y.axes) <= 1

    @property
    def zero_dimensional(self):
        x, y = self.args
        return len(x.axes) == 0 and len(y.axes) == 0


def create_binary_elementwise(name,
                              one_dim_name,
                              zero_dim_name,
                              func_name=None,
                              generate_adjoints=None,
                              one_dim_generate_adjoints=None,
                              zero_dim_generate_adjoints=None):
    d = {}
    if generate_adjoints is not None:
        d['generate_adjoints'] = generate_adjoints
    BinClass = type(name, (BinaryElementWiseAxesOp,), d)

    d = {}
    if one_dim_generate_adjoints is not None:
        d['generate_adjoints'] = one_dim_generate_adjoints
    OneDimBinClass = type(one_dim_name, (BinaryElementWiseLowDOp,), d)

    d = {}
    if zero_dim_generate_adjoints is not None:
        d['generate_adjoints'] = zero_dim_generate_adjoints
    ZeroDimBinClass = type(zero_dim_name, (BinaryElementWiseLowDOp,), d)

    def reduce_to_oned(self):
        x, y = self.args
        if x.is_scalar and y.is_scalar:
            return ZeroDimBinClass(x.scalar_op, y.scalar_op, axes=self.axes, **self.kwargs)
        else:
            x, y = flatten(x), flatten(y)
            return unflatten(OneDimBinClass(x, y, axes=FlattenedAxis(self.axes), **self.kwargs))
    BinClass.reduce_to_oned = reduce_to_oned

    if func_name is None:
        return BinClass, OneDimBinClass, ZeroDimBinClass
    else:
        def func(*args, **kwargs):
            return BinClass(*args, **kwargs)
        func.__name__ = func_name
        return BinClass, OneDimBinClass, ZeroDimBinClass, func


def add_adjoints(self, adjoints, delta, x, y):
    x.generate_add_delta(adjoints, delta)
    y.generate_add_delta(adjoints, delta)


Add, AddOneDim, AddZeroDim, add = create_binary_elementwise(
    'AddOp', 'AddOneDim', 'AddZeroDim', 'addX', add_adjoints
)


def add(x, y, name=None):
    """
    Returns a TensorOp for the sum of x and y.

    Args:
        x (TensorOp): The first input.
        y (TensorOp):  The second input.
        name (String, optional): A name for the sum.

    Returns:
        TensorOp: x + y

    """
    return Add(x, y)


def subtract_adjoints(self, adjoints, delta, x, y):
    x.generate_add_delta(adjoints, delta)
    y.generate_add_delta(adjoints, -delta)


Subtract, SubtractOneDim, SubtractZeroDim, subtract = create_binary_elementwise(
    'Subtract', 'SubtractOneDim', 'SubtractZeroDim',
    'subtract', subtract_adjoints
)


def multiply_adjoints(self, adjoints, delta, x, y):
    x.generate_add_delta(adjoints, delta * y)
    y.generate_add_delta(adjoints, x * delta)


Multiply, MultiplyOneDim, MultiplyZeroDim, multiply = create_binary_elementwise(
    'Multiply', 'MultiplyOneDim', 'MultiplyZeroDim',
    'multiply', multiply_adjoints
)


def divide_adjoints(self, adjoints, delta, x, y):
    x.generate_add_delta(adjoints, delta * self / x)
    y.generate_add_delta(adjoints, -delta * self / y)


Divide, DivideOneDim, DivideZeroDim, divide = create_binary_elementwise(
    'Divide', 'DivideOneDim', 'DivideZeroDim',
    'divide', divide_adjoints
)

Mod, ModOneDim, ModZeroDim, mod = create_binary_elementwise(
    'Mod', 'ModOneDim', 'ModZeroDim',
    'mod', None
)


def maximum_adjoints(self, adjoints, delta, x, y):
    x.generate_add_delta(adjoints, greater(x, y) * delta)
    y.generate_add_delta(adjoints, greater(y, x) * delta)


Maximum, MaximumOneDim, MaximumZeroDim, maximum = create_binary_elementwise(
    'Maximum', 'MaximumOneDim', 'MaximumZeroDim', 'maximum', maximum_adjoints
)


def minimum_adjoints(self, adjoints, delta, x, y):
    x.generate_add_delta(adjoints, less(x, y) * delta)
    y.generate_add_delta(adjoints, less(y, x) * delta)


Minimum, MinimumOneDim, MinimumZeroDim, minimum = create_binary_elementwise(
    'Minimum', 'MinimumOneDim', 'MinimumZeroDim', 'minimum', minimum_adjoints
)


def power_adjoints(self, adjoints, delta, x, y):
    x.generate_add_delta(adjoints, delta * y * self / x)
    y.generate_add_delta(adjoints, delta * self * log(x))


Power, PowerOneDim, PowerZeroDim, power = create_binary_elementwise(
    'Power', 'PowerOneDim', 'PowerZeroDim', 'power', power_adjoints
)


Equal, EqualOneDim, EqualZeroDim, equal\
    = create_binary_elementwise('Equal', 'EqualOneDim', 'EqualZeroDim', 'equal')


NotEqual, NotEqualOneDim, NotEqualZeroDim, not_equal\
    = create_binary_elementwise('NotEqual', 'NotEqualOneDim', 'NotEqualZeroDim', 'not_equal')


Greater, GreaterOneDim, GreaterZeroDim, greater\
    = create_binary_elementwise('Greater', 'GreaterOneDim', 'GreaterZeroDim', 'greater')


Less, LessOneDim, LessZeroDim, less\
    = create_binary_elementwise('Less', 'LessOneDim', 'LessZeroDim', 'less')


GreaterEqual, GreaterEqualOneDim, GreaterEqualZeroDim, greater_equal\
    = create_binary_elementwise(
        'GreaterEqual', 'GreaterEqualOneDim',
        'GreaterEqualZeroDim', 'greater_equal'
    )


LessEqual, LessEqualOneDim, LessEqualZeroDim, less_equal\
    = create_binary_elementwise('LessEqual', 'LessEqualOneDim', 'LessEqualZeroDim', 'less_equal')


class ContiguousOp(TensorOp):
    """
    Ensure that element layout is contiguous.

    Parameters:
        x (TensorOp): A possibly non-contiguous tensor.
    """

    def __init__(self, x, **kwargs):
        super(ContiguousOp, self).__init__(args=(x,), axes=x.axes, **kwargs)

    @property
    def old_axis_positions(self):
        return tuple(range(len(self.axes)))

    def generate_adjoints(self, adjoints, delta, x):
        x.generate_add_delta(adjoints, delta)


class DotOp(TensorOp):

    def __init__(self, x, y, **kwargs):
        self.x_reduction_axes = x.axes.intersect(y.axes.get_dual())
        self.y_reduction_axes = self.x_reduction_axes.get_dual(1)
        self.x_out_axes = x.axes - self.x_reduction_axes
        self.y_out_axes = y.axes - self.y_reduction_axes

        intersection_axes = self.x_out_axes.intersect(self.y_out_axes)
        if len(intersection_axes):
            raise ValueError(("Both arguments to a DotOp contained {axes}. "
                              "In order to dot two tensors with the same Axis together, one "
                              "of the Axes must be a dual. See: "
                              "https://ngraph.nervanasys.com/docs/latest/axes.html#dualaxis"
                              ).format(axes=', '.join(str(axis) for axis in intersection_axes)))

        axes = self.x_out_axes + self.y_out_axes

        super(DotOp, self).__init__(
            args=(x, y), axes=axes, **kwargs
        )

    def generate_adjoints(self, adjoints, delta, x, y):
        """
        Generates the adjoint contributions for x and y.

        On input, x axes can be grouped as IJ* and y axes as JK where
        J* is predecessor of J.

        Axes will be:
            Delta: IK.
            x adj: IJ*
            y adj: JK

        For x adj, we have IK and JK, so we dual K for delta and J for y
        to get IK* and J*K for a product of IJ*.

        For y adj, we have IJ* and IK, to get JK, so we dual I and undual
        J* in x, to get I*J and IK for a product of JK.

        Args:
            adjoints: The adjoints for the deriv being computed.
            delta (TensorOp): The backprop op.
            x (TensorOp): The x argument.
            y (TensorOp): The y argument.

        """
        x.generate_add_delta(
            adjoints,
            axes_with_order(
                dot(dualed_axes(delta, self.y_out_axes, -1, 0),
                    dualed_axes(y, self.y_reduction_axes, -1, 0)),
                x.axes)
        )
        y.generate_add_delta(
            adjoints,
            axes_with_order(
                dot(dualed_axes(x, self.x_out_axes, -1, +1), delta),
                y.axes)
        )


def dualed_axes(x, filter, in_dual_offset, out_dual_offset):
    """
    Cast axes to a dual offset of axes depending on membership in dual_axes.

    In a dot(a, b), each pair of axes (a_i, b_j) between a and b where
    a_i = b_j - 1
    will be paired for multiplication and then summing.

    Args:
        x (TensorOp): A tensor.
        filter: A collection of axes.
        in_dual_offset: Dual shift amount for axes in filter.
        out_dual_offset: Dual shift amount for axes not in filter.

    Returns:
        TesnsorOp: x with axes cast.

    """
    def dualed(axis):
        if axis in filter:
            return axis + in_dual_offset
        else:
            return axis + out_dual_offset
    return cast_axes(x, (dualed(axis) for axis in x.axes))


def dot(x, y, name=None):
    """
    The dot product of x and y.

    Reduction axes in x are those whose dual offset is one less than an axis in y.

    Args:
        x (TensorOp): First argument.
        y (TensorOp): Second argumnent.
        name (String, optional): Name for the TensorOp.

    Returns:
        TensorOp: The dot product.

    """
    return DotOp(x, y, name=name)


def squared_L2(x, out_axes=None, reduction_axes=None):
    """
    Returns the dot of x and y, with the axes of x set to their dual offset.

    Args:
        x (TensorOp): The first value, axes shifted down by 1.
        y (TensorOp): The second value.

    Returns:
        TensorOp: The result.

    """
    if reduction_axes is None:
        if out_axes is None:
            reduction_axes = x.axes.sample_axes()
        else:
            reduction_axes = x.axes - make_axes(out_axes)
    return sum(x * x, out_axes=out_axes, reduction_axes=reduction_axes)


class LowDimensionalDot(TensorOp):

    def __init__(self, x, y, axes, **kwargs):
        super(LowDimensionalDot, self).__init__(args=(x, y), axes=axes, **kwargs)


class DotOneDimensional(LowDimensionalDot):

    def __init__(self, x, y, axes, **kwargs):
        assert len(x.axes) == 1 and len(y.axes) == 1
        super(DotOneDimensional, self).__init__(
            x, y, axes, **kwargs
        )


class DotTwoDimensional(LowDimensionalDot):

    def __init__(self, x, y, axes, **kwargs):
        assert len(x.axes) == 2 and len(y.axes) == 2
        super(DotTwoDimensional, self).__init__(
            x, y, axes, **kwargs
        )


class DotTwoByOne(LowDimensionalDot):

    def __init__(self, x, y, axes, **kwargs):
        assert len(x.axes) == 2 and len(y.axes) == 1
        super(DotTwoByOne, self).__init__(
            x, y, axes, **kwargs
        )


class Softmax(object):
    """
    A schema to use to shortcut formula for the softmax derivative.
    """

    def __init__(self, x, exps, Z):
        self.x = x
        self.exps = exps
        self.Z = Z

    def generate_adjoints(self, adjoints, delta, op):
        """
        TODO.

        Arguments:
          adjoints: TODO
          delta: TODO
          op: TODO

        Returns:
          TODO
        """
        z = delta * op
        zs = sum(z)
        self.x.generate_add_delta(adjoints, (z - zs * op))


def softmax(x, normalization_axes=None, **kwargs):
    """
    The softmax activation function.

    Arguments:
      x: input
      normalization_axes: dimensions over which we normalize
      **kwargs: options

    Returns:
        y: output of softmax function
    """
    if normalization_axes is None:
        normalization_axes = x.axes.sample_axes()\
            - x.axes.recurrent_axes()
    x = x - max(x, reduction_axes=normalization_axes)
    exps = exp(x)
    Z = sum(exps, reduction_axes=normalization_axes)
    result = exps / Z
    result.add_schema(Softmax(x=x, exps=exps, Z=Z))
    return result


class ReductionOp(TensorOp):
    must_reduce = True

    def __init__(self, x, reduction_axes=None, out_axes=None, dtype=None, **kwargs):
        if reduction_axes is None and out_axes is None:
            reduction_axes = x.axes.sample_axes() - x.axes.recurrent_axes()
            out_axes = x.axes - reduction_axes
        elif reduction_axes is None:
            out_axes = make_axes(out_axes)
            reduction_axes = x.axes - out_axes
        elif out_axes is None:
            reduction_axes = make_axes(reduction_axes)
            out_axes = x.axes - reduction_axes
        else:
            out_axes = make_axes(out_axes)
            reduction_axes = make_axes(reduction_axes)
        assert reduction_axes.intersect(out_axes) == make_axes(())

        self.reduction_axes = reduction_axes
        self.kwargs = kwargs

        super(ReductionOp, self).__init__(
            args=(x,),
            axes=out_axes,
            dtype=dtype
        )
        assert self.valid

    @property
    def valid(self):
        return True


def create_twod_reduction_op(name,
                             red_cls,
                             two_dim_generate_adjoints=None):
    def valid_two(self):
        x, = self.args
        return len(x.axes) == 2\
            and self.reduction_axes == x.axes[:1]\
            and self.out_axes == x.axes[1:]
    d = {'valid': valid_two, 'must_reduce': False}

    if two_dim_generate_adjoints is not None:
        d['generate_adjoints'] = two_dim_generate_adjoints

    RedTwoDimClass = type(name, (red_cls,), d)
    return RedTwoDimClass


def create_oned_reduction_op(name,
                             red_cls,
                             one_dim_generate_adjoints=None):
    def valid_one(self):
        x, = self.args
        return len(x.axes) == 1\
            and self.reduction_axes == x.axes

    d = {'valid': valid_one, 'must_reduce': False}
    if one_dim_generate_adjoints is not None:
        d['generate_adjoints'] = one_dim_generate_adjoints

    RedOneDimClass = type(name, (red_cls,), d)
    return RedOneDimClass


def create_reduction_op(name,
                        two_dim_name,
                        one_dim_name,
                        func_name=None,
                        generate_adjoints=None,
                        two_dim_generate_adjoints=None,
                        one_dim_generate_adjoints=None):
    d = {}
    if generate_adjoints is not None:
        d['generate_adjoints'] = generate_adjoints
    RedClass = type(name, (ReductionOp,), d)

    RedTwoDimClass = create_twod_reduction_op(
        two_dim_name,
        RedClass,
        two_dim_generate_adjoints
    )

    RedOneDimClass = create_oned_reduction_op(
        one_dim_name,
        RedClass,
        one_dim_generate_adjoints
    )

    def reduce_to_twod(self):
        x, = self.args
        reduction_axes = self.reduction_axes
        out_axes = self.axes

        if len(reduction_axes) == 0:
            return broadcast(x, axes=out_axes)
        elif len(x.axes) == 0:
            return broadcast(x, axes=out_axes)

        if len(out_axes) == 0:
            x = flatten(x)
            return RedOneDimClass(
                x,
                reduction_axes=x.axes,
                out_axes=make_axes(()),
                dtype=self.dtype,
                **self.kwargs
            )
        else:
            x = broadcast(x, axes=reduction_axes + out_axes)
            x = flatten_at(x, len(reduction_axes))

            out = RedTwoDimClass(
                x,
                reduction_axes=make_axes((x.axes[0],)),
                out_axes=make_axes((x.axes[1],)),
                dtype=self.dtype,
                **self.kwargs
            )
            out = unflatten(out)
            return broadcast(out, axes=out_axes)
    RedClass.reduce_to_twod = reduce_to_twod

    if func_name is None:
        return RedClass, RedTwoDimClass, RedOneDimClass
    else:
        def func(*args, **kwargs):
            return RedClass(*args, **kwargs)
        func.__name__ = func_name
        return RedClass, RedTwoDimClass, RedOneDimClass, func


def max_adjoints(self, adjoints, delta, x):
    x.generate_add_delta(adjoints, equal(x, self) * delta)


Max, MaxTwoDim, MaxOneDim, max = create_reduction_op(
    'Max', 'MaxTwoDim', 'MaxOneDim', 'max', max_adjoints
)


def min_adjoints(self, adjoints, delta, x):
    x.generate_add_delta(adjoints, equal(x, self) * delta)


Min, MinTwoDim, MinOneDim, min = create_reduction_op(
    'Min', 'MinTwoDim', 'MinOneDim', 'min', min_adjoints
)


def sum_adjoints(self, adjoints, delta, x):
    x.generate_add_delta(
        adjoints,
        broadcast(delta, x.axes)
    )


Sum, SumTwoDim, SumOneDim, sum = create_reduction_op(
    'Sum', 'SumTwoDim', 'SumOneDim', 'sum', sum_adjoints
)


def prod_adjoints(self, adjoints, delta, x):
    # axes
    axes = x.axes
    reduction_axes = self.reduction_axes

    # x_equal_zero
    x_equal_zero = equal(x, 0)

    # count 0's occurrence by reduction axes
    x_zero_count = sum(x_equal_zero, reduction_axes=reduction_axes)

    # create mask for zero count 0 and 1
    mask_zero = broadcast(equal(x_zero_count, 0), axes=axes)
    mask_one = broadcast(equal(x_zero_count, 1), axes=axes)

    # replace all 0 to 1
    x_replaced = equal(x, 0.) * 1. + (1. - equal(x, 0.)) * x

    # do product of x_replace and gradient
    x_replaced_prod = prod(x_replaced, reduction_axes=reduction_axes)
    x_replaced_grad = x_replaced_prod / x_replaced

    # multiply mask with mask for the two cases
    x_grad = mask_zero * x_replaced_grad + mask_one * x_equal_zero * x_replaced_grad

    x.generate_add_delta(
        adjoints,
        broadcast(delta, x.axes) * x_grad
    )


Prod, ProdTwoDim, ProdOneDim, prod = create_reduction_op(
    'Prod', 'ProdTwoDim', 'ProdOneDim', 'prod', prod_adjoints
)


Argmax, ArgmaxTwoDim, ArgmaxOneDim = create_reduction_op(
    'Argmax', 'ArgmaxTwoDim', 'ArgmaxOneDim'
)


def argmax(x, dtype=None, **kwargs):
    return Argmax(x, dtype=default_int_dtype(dtype), **kwargs)


Argmin, ArgminTwoDim, ArgminOneDim = create_reduction_op(
    'Argmin', 'ArgminTwoDim', 'ArgminOneDim'
)


def argmin(x, dtype=None, **kwargs):
    return Argmin(x, dtype=default_int_dtype(dtype), **kwargs)


def variance(x, out_axes=None, reduction_axes=None):
    return mean(square(x - mean(x, out_axes=out_axes, reduction_axes=reduction_axes)),
                out_axes=out_axes, reduction_axes=reduction_axes)


class TensorSizeOp(TensorOp):
    """
    A scalar returning the total size of a tensor.
    Arguments:
        x: The tensor whose axes we are measuring.
        reduction_axes: if supplied, return the size
            of these axes instead.
        kwargs: options, including name
    """

    def __init__(self, x, reduction_axes=None, out_axes=None, **kwargs):
        if reduction_axes is None and out_axes is None:
            reduction_axes = x.axes.sample_axes()
        elif reduction_axes is None:
            reduction_axes = x.axes - out_axes
        self.reduction_axes = reduction_axes
        super(TensorSizeOp, self).__init__(axes=())


def tensor_size(x, reduction_axes=None, out_axes=None):
    """
    A scalar returning the total size of a tensor in elements.

    Arguments:
        x: The tensor whose axes we are measuring.
        reduction_axes: if supplied, return the size
            of these axes instead.
    """
    return TensorSizeOp(x, reduction_axes=reduction_axes, out_axes=out_axes)


def batch_size(x):
    """

    Args:
        x: A Tensor

    Returns:
        The size of the batch axis in x.

    """
    return tensor_size(x, reduction_axes=x.axes.batch_axes())


def pad(x, paddings, axes=None):
    """
    Pads a tensor with zeroes along each of its dimensions.

    Arguments:
      x: the tensor to be padded
      paddings: the length of the padding along each dimension.
        should be an array with the same length as x.axes.
        Each element of the array should be either an integer,
        in which case the padding will be symmetrical, or a tuple
        of the form (before, after)
      axes: the axes to be given to the padded tensor.
        If unsupplied, we create anonymous axes of the correct lengths.

    Returns:
        TensorOp: symbolic expression for the padded tensor
    """
    if len(x.axes) != len(paddings):
        raise ValueError((
            "pad's paddings has length {pad} which needs to be the same "
            "as the number of axes in x ({x})"
        ).format(
            pad=len(paddings),
            x=len(x.axes),
        ))

    def pad_to_tuple(pad):
        if isinstance(pad, int):
            pad = (pad, pad)
        return pad

    paddings = tuple(pad_to_tuple(pad) for pad in paddings)
    if axes is None:
        axes = make_axes(
            PaddedAxis(axis, pad) if pad != (0, 0) else axis
            for axis, pad in zip(x.axes, paddings)
        )

    def to_slice(pad):
        """
        TODO.

        Arguments:
          pad: TODO

        Returns:
          TODO
        """
        s = (pad[0], -pad[1])
        s = tuple(None if p == 0 else p for p in s)
        return slice(s[0], s[1], 1)
    slices = tuple(to_slice(p) for p in paddings)
    return _unslice(x, slices, axes)


class OneHotOp(TensorOp):
    """
    Converts a tensor containing class indices to a onehot representation.
    For example, if x is a one-dimesnional tensor with value [0, 1], and the
    number of classes is 2, we convert x to a onehot representation by replacing
    0 and 1 with vectors: 0 -> [1, 0] and 1 -> [0, 1].

    We add the added dimension in the leftmost place.

    Arguments:
        x: The tensor to convert to a onehot form.
        axis: The axis along which to construct the onehot form. It should not be
        in x and should have length equal to the number of classes.
    """

    def __init__(self, x, axis, **kwargs):
        self.axis = axis
        super(OneHotOp, self).__init__(
            args=(x,),
            axes=make_axes((axis,)) + x.axes,
            **kwargs
        )

    def as_two_dim(self):
        """
        Constructs a subgraph that is equivalent to this op and can be evaluated
        by a transformer that only handles two dimensions.

        Returns:
            A subgraph equivalent to this op.
        """
        x, = self.args
        if len(x.axes) > 1:
            x = flatten(x)
            out = OneHotTwoDimOp(x, self.axis)
            out = unflatten(
                out,
                [out.axes[0]] + list(out.axes[1].axes)
            )
            return out
        else:
            return OneHotTwoDimOp(x, self.axis)


def one_hot(x, axis):
    """

    Args:
        x: The one_hot tensor.
        axis: The hot axis.

    Returns:
        OneHotOp: The op.

    """
    return OneHotOp(x, axis)


class OneHotTwoDimOp(OneHotOp):
    """
    Handles conversion from one-dimensional vector of class labels
    to a two-dimensional onehot representation.

    Arguments:
        x: The tensor to convert to a onehot form.
        axis: The axis along which to construct the onehot form. It should not be
        in x and should have length equal to the number of classes.
    """

    def __init__(self, x, axis, **kwargs):
        assert len(x.axes) == 1
        super(OneHotTwoDimOp, self).__init__(x, axis, **kwargs)


class Sigmoid(object):
    """
    Marks a subgraph as a sigmoid to improve computation and autodiff.
    """

    def __init__(self, x):
        self.x = x

    def generate_adjoints(self, adjoints, delta, op):
        """
        TODO.

        Arguments:
          adjoints: TODO
          delta: TODO
          op: TODO

        Returns:
          TODO
        """
        self.x.generate_add_delta(adjoints, delta * op * (1.0 - op))


def sigmoid(x):
    """
    sigmoid(x)

    .. math::
        \\frac{1}{1+e^{-x}}

    Arguments:
        x: A tensor

    Returns:
        TensorOp: sigmoid(x).

    """
    result = reciprocal(exp(-x) + 1)
    result.add_schema(Sigmoid(x=x))
    return result


class Function(Op):
    """TODO."""

    def __init__(self, ops):
        super(Function, self).__init__()
        self.ops = ops
        self.instructions = Op.ordered_ops(self.ops)
        args, defs = set(), set()
        for op in self.instructions:
            # Kernel defines the def of each operation
            defs.add(op)
            # Kernel uses the args of each operation
            # except whatever is being defined
            args |= set(op.args) - defs
        self.args = args
        self.__defs = defs
        self.initializers = [x for x in op.initializers
                             for op in self.instructions]

    @property
    def defs(self):
        """

        Returns:
            The cumulative invalidated storage for the op sequence.

        """
        return self.__defs

    @property
    def inputs(self):
        """TODO."""
        return self.use


def mean(x, reduction_axes=None, out_axes=None):
    """
    Computes the mean of x.

    Arguments:
        x (TensorOp): A tensor.
        reduction_axes (Axes, optional): If supplied, the mean is computed over these axes.
        out_axes (Axes, optional): If supplied, the result has these axes; the mean is computed
            over the remaining axes.

    Returns:
        TensorOp: The mean.
    """
    return sum(x, reduction_axes=reduction_axes, out_axes=out_axes) / \
        tensor_size(x, reduction_axes=reduction_axes, out_axes=out_axes)


def deriv(dependent, independent, error=constant(1)):
    """
    Computes the operation for [dDependent/dIndependent](error=1).

    The derivative is a multi-linear function.

    Args:
        dependent (TensorOp): Dependent op.
        independent(TensorOp): Independent op.
        error (TensorOp, optional): The tensor holding the error where the
            derivative will be computed at. Must have the same axes as dependent.

    Returns:
        TensorOp: Derivative applied to error. Has axes of independent.

    """
    if not error.axes.has_same_axes(dependent.axes):
        raise ValueError("Dependent and error must have the same set of axes")

    adjoints = dependent.forwarded.adjoints(error)

    if independent not in adjoints:
        return constant(0, independent.axes)

    adjoint = adjoints[independent.forwarded]
    return broadcast(adjoint.forwarded, axes=independent.axes)


class CrossEntropyMultiInner(object):
    """TODO."""

    def __init__(self, x, y, s):
        self.x = x
        self.y = y
        self.s = s

    def generate_adjoints(self, adjoints, delta, op):
        """
        TODO.

        Arguments:
          adjoints: TODO
          delta: TODO
          op: TODO

        Returns:
          TODO
        """
        self.s.generate_add_delta(adjoints, delta)
        self.x.generate_add_delta(adjoints, self.y * delta)


def cross_entropy_multi(y, t, usebits=False, out_axes=None,
                        enable_softmax_opt=True,
                        enable_diff_opt=True):
    """
    Computes the cross-entropy of two distributions.

    Arguments:
        y: The output of the model; each sample is a PDF.
        t: The true values; each sample is PDF.
        usebits: Use binary log.
        out_axes: Axes in result.  Default batch and reduction axes.
        enable_softmax_opt: Use optimization when y is softmax. Default True.
        enable_diff_opt: User derivative optimization when y is softmax.  Default True.

    Returns:
        The cross-entropy.
    """
    if out_axes is None:
        out_axes = y.axes.recurrent_axes() + y.axes.batch_axes()
    smy = y.find_schema(Softmax)
    if enable_softmax_opt and smy is not None:
        # This depends on sum(t) being 1
        x = smy.x
        Z = smy.Z
        s = -sum(x * t, out_axes=out_axes)
        result = s + safelog(Z)
        if enable_diff_opt:
            result.add_schema(CrossEntropyMultiInner(x=x, y=y, s=s))
    else:
        result = -sum(safelog(y) * t, out_axes=out_axes)
    if usebits:
        result = result * np.float(1. / np.log(2.0))
    return result


class CrossEntropyBinaryInner(object):
    """TODO."""

    def __init__(self, x, y, t):
        self.x = x
        self.y = y
        self.t = t

    def generate_adjoints(self, adjoints, delta, op):
        """
        TODO.

        Arguments:
          adjoints: TODO
          delta: TODO
          op: TODO

        Returns:
      TODO
        """
        self.x.generate_add_delta(adjoints, (self.y - self.t) * delta)
        self.t.generate_add_delta(adjoints, self.x * delta)


def cross_entropy_binary_inner(y, t, enable_sig_opt=True, enable_diff_opt=True):
    """
    Computes cross-entropy of individual samples.

    Arguments:
        y: Output of model, in range [0, 1].
        t: True values, in [0, 1].
        enable_sig_opt: Enable optimization when y is sigmoid.  Default True.
        enable_diff_opt: Enable optimization of derivative when y is sigmoid.  Default True.

    Returns:
        Cross entropy of individual samples.
    """
    result = -(safelog(y) * t + safelog(1 - y) * (1 - t))
    sigy = y.find_schema(Sigmoid)
    if sigy is not None:
        x = sigy.x
        if enable_sig_opt:
            # Simpler equivalent
            result = (1 - t) * maximum(x, -safelog_cutoff) - safelog(y)
        if enable_diff_opt:
            result.add_schema(CrossEntropyBinaryInner(x=x, y=y, t=t))

    return result


def cross_entropy_binary(y, t, usebits=False, out_axes=None,
                         enable_sig_opt=True, enable_diff_opt=True):
    """
    Computes cross-entropy.

    Arguments:
        y: Output of model, in range [0, 1]
        t: True values, in [0, 1].
        use_bits: Use binary log.
        out_axes: Axes of result; default is batch and recurrent axis.
        enable_sig_opt: Enable optimization when y is sigmoid. Default True.
        enable_diff_opt: Enable optimization of derivative when y is sigmoid. Default True.

    Returns:
        Cross entropy.
    """
    result = sum(cross_entropy_binary_inner(y, t,
                                            enable_sig_opt=enable_sig_opt,
                                            enable_diff_opt=enable_diff_opt),
                 out_axes=out_axes
                 )

    if usebits:
        result = result * np.float(1. / np.log(2.0))
    return result<|MERGE_RESOLUTION|>--- conflicted
+++ resolved
@@ -1383,29 +1383,6 @@
     return ExpandDims(x, axis, dim)
 
 
-<<<<<<< HEAD
-class ResultHandle(ReshapeOp):
-
-    def __init__(self, x, **kwargs):
-        super(ResultHandle, self).__init__(
-            x, **kwargs
-        )
-
-    @property
-    def device_op(self):
-        return self
-
-    @tdcache()
-    def tensor_description(self):
-        td, = tensor_descriptions(self.args)
-        return td.broadcast(td.axes, self.name)
-
-    def generate_adjoints(self, adjoints, delta, x):
-        x.generate_add_delta(delta)
-
-
-=======
->>>>>>> 3059b234
 class BroadcastOp(ReshapeOp):
     """
     Used to add additional axes for a returned derivative.
