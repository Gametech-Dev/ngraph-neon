--- conflicted
+++ resolved
@@ -71,12 +71,6 @@
         with ng.Op.saved_user_deps():
             return ng.assign(ref, value)
 
-        # if tf_node.name in self.init_assign_op_names:
-        #     with ng.Op.saved_user_deps():
-        #         return ng.assign(ref, value)
-        # else:
-        #     return ng.assign(ref, value)
-
     def AssignAdd(self, tf_node, inputs):
         """
         Assign `ref` + `value` to `ref`.
@@ -98,15 +92,6 @@
 
         with ng.Op.saved_user_deps():
             return ng.assign(ref, value)
-<<<<<<< HEAD
-
-        # if tf_node.name in self.init_assign_op_names:
-        #     with ng.Op.saved_user_deps():
-        #         return ng.assign(ref, ref + value)
-        # else:
-        #     return ng.assign(ref, ref + value)
-=======
->>>>>>> d26911e8
 
     def NoOp(self, tf_node, inputs):
         """
