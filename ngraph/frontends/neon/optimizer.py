--- conflicted
+++ resolved
@@ -212,13 +212,7 @@
 
             updates = ng.doall(velocity_updates + param_updates + lr_update)
 
-<<<<<<< HEAD
         return updates
-=======
-        """
-        learning_rate = self.schedule.get_learning_rate(
-            self.learning_rate, epoch)
-        self.learning_rate_placeholder.value[()] = learning_rate
 
 
 class RMSProp(Optimizer):
@@ -321,5 +315,4 @@
         """
         learning_rate = self.schedule.get_learning_rate(
             self.learning_rate, epoch)
-        self.lrate.value[()] = learning_rate
->>>>>>> 6c09e1ad
+        self.lrate.value[()] = learning_rate