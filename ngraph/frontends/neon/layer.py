--- conflicted
+++ resolved
@@ -185,15 +185,9 @@
     def __call__(self, in_obj):
         if self.W is None:
             self.W = ng.variable(
-<<<<<<< HEAD
-                #axes=in_obj.axes.feature_axes() + self.axes_map.keys(),
                 axes=ng.make_axes(self.axes_map.keys()) + in_obj.axes.feature_axes(),
-                initial_value=self.init, scope=self.scope).named('LinW')
-=======
-                axes=ng.make_axes(self.axes_map.keys()) + in_obj.axes.feature_axes(),
-                initial_value=self.init,
+                initial_value=self.init, scope=self.scope,
             ).named('LinW')
->>>>>>> 6ef6cbaa
 
         # in the event that the in_obj feature axes and the output feature axes
         # share axis names, self.W will have duplicate axes, which are not
