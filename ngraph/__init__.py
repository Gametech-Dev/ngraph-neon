# ----------------------------------------------------------------------------
# Copyright 2016 Nervana Systems Inc.
# Licensed under the Apache License, Version 2.0 (the "License");
# you may not use this file except in compliance with the License.
# You may obtain a copy of the License at
#
#      http://www.apache.org/licenses/LICENSE-2.0
#
# Unless required by applicable law or agreed to in writing, software
# distributed under the License is distributed on an "AS IS" BASIS,
# WITHOUT WARRANTIES OR CONDITIONS OF ANY KIND, either express or implied.
# See the License for the specific language governing permissions and
# limitations under the License.
# ----------------------------------------------------------------------------

from __future__ import print_function

import ngraph.transformers as transformers

from ngraph.op_graph.axes import make_axis_role, make_axis, make_axes
from ngraph.op_graph.convolution import convolution
from ngraph.op_graph.pooling import pooling
from ngraph.op_graph.debug import PrintOp
from ngraph.op_graph.op_graph import *
from ngraph.op_graph.op_graph import axes_with_order, broadcast, cast_axes, \
    is_constant, is_constant_scalar, constant_value, constant_storage, \
    persistent_tensor, placeholder, \
    slice_along_axis, temporary, \
    add, as_op, as_ops, constant, variable, persistent_tensor, placeholder, \
<<<<<<< HEAD
    temporary, constant_value, variance, \
    negative, absolute, sin, cos, tanh, exp, log, reciprocal, safelog, sign, \
    square, sqrt
=======
    temporary, constant_value, variance, squared_L2
>>>>>>> 3e2921fe
from ngraph.util.names import name_scope, with_name_scope, make_name_scope

__all__ = [
    'absolute',
    'add',
    'as_op',
    'as_ops',
    'axes_with_order',
    'broadcast',
    'cast_axes',
    'constant',
    'constant_value',
    'convolution',
    'cos',
    'exp',
    'is_constant',
    'is_constant_scalar',
    'log',
    'make_axes',
    'make_axis',
    'make_axis_role',
    'make_name_scope',
    'name_scope',
    'negative',
    'persistent_tensor',
    'placeholder',
    'pooling',
    'reciprocal',
    'safelog',
    'sign',
    'sin',
    'slice_along_axis',
<<<<<<< HEAD
    'sqrt',
    'square',
    'tanh',
=======
    'squared_L2',
>>>>>>> 3e2921fe
    'temporary',
    'variable',
    'variance',
    'with_name_scope',
]


try:
    from ngraph.transformers.gputransform import GPUTransformer
except ImportError:
    pass<|MERGE_RESOLUTION|>--- conflicted
+++ resolved
@@ -24,16 +24,12 @@
 from ngraph.op_graph.op_graph import *
 from ngraph.op_graph.op_graph import axes_with_order, broadcast, cast_axes, \
     is_constant, is_constant_scalar, constant_value, constant_storage, \
-    persistent_tensor, placeholder, \
+    persistent_tensor, placeholder, init_tensor, \
     slice_along_axis, temporary, \
     add, as_op, as_ops, constant, variable, persistent_tensor, placeholder, \
-<<<<<<< HEAD
-    temporary, constant_value, variance, \
+    temporary, constant_value, variance, squared_L2, \
     negative, absolute, sin, cos, tanh, exp, log, reciprocal, safelog, sign, \
     square, sqrt
-=======
-    temporary, constant_value, variance, squared_L2
->>>>>>> 3e2921fe
 from ngraph.util.names import name_scope, with_name_scope, make_name_scope
 
 __all__ = [
@@ -66,13 +62,10 @@
     'sign',
     'sin',
     'slice_along_axis',
-<<<<<<< HEAD
     'sqrt',
     'square',
+    'squared_L2',
     'tanh',
-=======
-    'squared_L2',
->>>>>>> 3e2921fe
     'temporary',
     'variable',
     'variance',
