# ----------------------------------------------------------------------------
# Copyright 2016 Nervana Systems Inc.
# Licensed under the Apache License, Version 2.0 (the "License");
# you may not use this file except in compliance with the License.
# You may obtain a copy of the License at
#
#      http://www.apache.org/licenses/LICENSE-2.0
#
# Unless required by applicable law or agreed to in writing, software
# distributed under the License is distributed on an "AS IS" BASIS,
# WITHOUT WARRANTIES OR CONDITIONS OF ANY KIND, either express or implied.
# See the License for the specific language governing permissions and
# limitations under the License.
# ----------------------------------------------------------------------------

from __future__ import division
from __future__ import print_function

from functools import wraps
from operator import itemgetter
# These are indirectly used by the generated code
import numpy as np
import os

from ngraph.util.pygen import PyGen, indenting
from ngraph.util.generics import generic_method

from ngraph.op_graph.op_graph import AbsoluteOp, Add, Argmax, Argmin, \
    ContiguousOp, CosOp, Op, Divide, FloorDivide, DotLowDimension, \
    Mod, Equal, ExpOp, Greater, GreaterEqual, Less, LessEqual, \
    LogOp, Max, Maximum, Min, Minimum, Multiply, NegativeOp, NotEqual, OneHotOp, \
    ReciprocalOp, Power, AssignOp, SignOp, SinOp, SqrtOp, SquareOp, RngOp, \
    Subtract, Sum, Prod, TanhOp, TensorSizeOp, Fill, TensorDescription, \
    SetItemOp, ReductionOp
from ngraph.op_graph.convolution import ConvolutionOp, update_conv, bprop_conv
from ngraph.op_graph.pooling import PoolingOp, BpropPoolOp
from ngraph.transformers.cpu.relu import ReluOp, BpropReluOp
from ngraph.op_graph.lookuptable import LookupTableOp, update_lut
from ngraph.op_graph.ctc import CTCOp
from ngraph.op_graph.debug import PrintOp
from ngraph.transformers.passes.passes import RequiredTensorShaping, \
    CPUTensorShaping, SimplePrune
from ngraph.transformers.passes.cpulayout import CPUTensorLayout
from ngraph.transformers.passes.cpufusion import FusionPass
from ngraph.transformers.passes.mkldnnpasses import MklCreateOpDescriptors, \
    MklAddLayoutConversions, MklReorderOp
from ngraph.transformers.passes.layout import AddLayoutConversions
from ngraph.transformers.passes.nviz import VizPass

from ngraph.transformers.base import Transformer, DeviceBufferStorage, \
    DeviceBufferReference, DeviceTensor, make_transformer_factory, \
    set_transformer_factory, Computation

from ngraph.op_graph.comm_nodes import CPUQueueSendOp, CPUQueueRecvOp, \
    CPUQueueGatherSendOp, CPUQueueGatherRecvOp, CPUQueueScatterSendOp, \
    CPUQueueScatterRecvOp, CPUQueueAllReduceOp


class CPUConvEngine(object):

    @staticmethod
    def get_slices(I, F, O, conv_params):
        C, D, H, W, _ = I.tensor_description.axes.lengths
        C, T, R, S, K = F.tensor_description.axes.lengths
        K, M, P, Q, _ = O.tensor_description.axes.lengths
        pad_d, pad_h, pad_w = itemgetter(*('pad_' + s for s in ('d', 'h', 'w')))(conv_params)
        str_d, str_h, str_w = itemgetter(*('str_' + s for s in ('d', 'h', 'w')))(conv_params)
        dil_d, dil_h, dil_w = itemgetter(*('dil_' + s for s in ('d', 'h', 'w')))(conv_params)
        mSlice = [CPUConvEngine.fprop_slice(m, T, D, pad_d, str_d, dil_d) for m in range(M)]
        pSlice = [CPUConvEngine.fprop_slice(p, R, H, pad_h, str_h, dil_h) for p in range(P)]
        qSlice = [CPUConvEngine.fprop_slice(q, S, W, pad_w, str_w, dil_w) for q in range(Q)]
        dSlice = [CPUConvEngine.bprop_slice(d, T, M, pad_d, str_d, dil_d) for d in range(D)]
        hSlice = [CPUConvEngine.bprop_slice(h, R, P, pad_h, str_h, dil_h) for h in range(H)]
        wSlice = [CPUConvEngine.bprop_slice(w, S, Q, pad_w, str_w, dil_w) for w in range(W)]

        return (mSlice, pSlice, qSlice, dSlice, hSlice, wSlice)

    @staticmethod
    def fprop_slice(q, S, X, padding, stride, dilation):
        f1 = None
        qs = q * stride - padding
        for s in range(S):
            x = qs + s * dilation
            if f1 is None and x >= 0 and x < X:
                x1 = x
                f1 = s
            if x < X:
                x2 = x
                f2 = s
        if f1 is None:
            return (slice(0, 0, 1), slice(0, 0, 1), 0)
        return (slice(f1, f2 + 1), slice(x1, x2 + 1, dilation), f2 - f1 + 1)

    @staticmethod
    def bprop_slice(x, S, Q, padding, stride, dilation):
        qs = x - (dilation * (S - 1) - padding)
        f1 = None
        for s in range(S):
            q = qs + s * dilation
            if q % stride == 0:
                q //= stride
                if q >= 0 and q < Q:
                    if f1 is None:
                        f1 = s
                        x1 = q
                    f2 = s
                    x2 = q
        if f1 is None:
            return (slice(0, 0, 1), slice(0, 0, 1), 0)

        f_step = 1
        while ((f_step * dilation) % stride) != 0:
            f_step += 1
        x_step = (f_step * dilation) // stride
        return (slice(f1, f2 + 1, f_step), slice(x1, x2 + 1, x_step), 0)


class CPUPoolEngine(object):

    @staticmethod
    def get_slices(I, O, pool_params):
        C, D, H, W, _ = I.tensor_description.axes.lengths
        K, M, P, Q, N = O.tensor_description.axes.lengths

        J, T, R, S, op = itemgetter(*('J', 'T', 'R', 'S', 'op'))(pool_params)
        p_c, p_d, p_h, p_w = itemgetter(*('pad_' + s for s in ('c', 'd', 'h', 'w')))(pool_params)
        s_c, s_d, s_h, s_w = itemgetter(*('str_' + s for s in ('c', 'd', 'h', 'w')))(pool_params)

        kSlice = [CPUPoolEngine.pool_slice(k, J, C, p_c, s_c) for k in range(K)]
        mSlice = [CPUPoolEngine.pool_slice(m, T, D, p_d, s_d) for m in range(M)]
        pSlice = [CPUPoolEngine.pool_slice(p, R, H, p_h, s_h) for p in range(P)]
        qSlice = [CPUPoolEngine.pool_slice(q, S, W, p_w, s_w) for q in range(Q)]
        array_argmax = np.empty((K, M, P, Q, N), dtype=np.uint32) if op == "max" else None

        return (kSlice, mSlice, pSlice, qSlice, op, array_argmax)

    @staticmethod
    def pool_slice(q, S, X, padding, strides):
        qs = q * strides - padding
        firstI = None
        for s in range(S):
            x = qs + s
            if x >= 0 and x < X:
                if firstI is None:
                    firstI = x
                lastI = x
        return (slice(firstI, lastI + 1), lastI - firstI + 1)


class CPUComputation(Computation):
    def __init__(self, transformer, computation, **kwargs):
        super(CPUComputation, self).__init__(transformer, computation, **kwargs)
        self.pool_params = dict()
        self.pool_slices = dict()
        self.conv_params = dict()
        self.conv_slices = dict()


class CPUDeviceBufferStorage(DeviceBufferStorage):

    def __init__(self, transformer, bytes, dtype, **kwargs):
        super(CPUDeviceBufferStorage, self).__init__(transformer, bytes, dtype, **kwargs)
        self.storage = None

    def create_device_tensor(self, tensor_description):
        shape_str = "_".join((str(_) for _ in tensor_description.shape))
        return CPUDeviceTensor(self.transformer, self, tensor_description,
                               name="{}_v_{}_{}".format(self.name,
                                                        tensor_description.name,
                                                        shape_str))

    @property
    def alloc_name(self):
        """
        :return: Name for allocation method.
        """
        return "alloc_" + self.name

    @property
    def update_name(self):
        """
        :return: name for update method.
        """
        return "update_" + self.name

    @property
    def ref_str(self):
        """
        :return: name to reference variable.
        """
        return self.name

    def transform_allocate(self):
        self.transformer.init_code.append("{} = None", self.ref_str)
        self.transformer.allocate_storage_code.append("def {}():", self.alloc_name)
        with indenting(self.transformer.allocate_storage_code):
            elts = self.bytes // self.dtype.itemsize
            self.transformer.allocate_storage_code.append(
                "{}(np.empty({}, dtype=np.dtype('{}')))",
                self.update_name, elts, self.dtype.name)
            self.transformer.allocate_storage_code.endl()

        self.transformer.allocate_storage_code.append("def {}(buffer):",
                                                      self.update_name)
        with indenting(self.transformer.allocate_storage_code):
            self.transformer.allocate_storage_code.append("global {}", self.ref_str)
            self.transformer.allocate_storage_code.append("{} = buffer", self.ref_str)
            self.transform_allocate_views()
        self.transformer.allocate_storage_code.endl()

        self.transformer.allocate_code.append("{}()", self.alloc_name)


class CPUDeviceBufferReference(DeviceBufferReference):

    def __init__(self, transformer, **kwargs):
        super(CPUDeviceBufferReference, self).__init__(transformer, **kwargs)


class CPUDeviceTensor(DeviceTensor):

    def __init__(self, transformer, device_buffer, tensor_description, **kwargs):
        super(CPUDeviceTensor, self).__init__(transformer, device_buffer, tensor_description,
                                              **kwargs)
        self.__tensor = None

    @property
    def tensor(self):
        if self.__tensor is None:
            self.__tensor = self.transformer.globals.get(self.name)
        return self.__tensor

    @property
    def ref_str(self):
        """
        :return: name to reference variable.
        """
        return self.name

    def transform_allocate(self):
        tensor_description = self.tensor_description
        self.transformer.init_code.append("{} = None", self.ref_str)
        self.transformer.allocate_storage_code.append(
            """global {ref}
{ref} = np.ndarray(
    shape={shape},
    dtype=np.{dtype},
    buffer=buffer,
    offset={offset},
    strides={strides})""",
            ref=self.ref_str,
            shape=tensor_description.shape,
            dtype=tensor_description.dtype,
            offset=tensor_description.offset,
            strides=tensor_description.strides)

    def get(self, tensor):
        if tensor is None:
            return self.tensor
        tensor[:] = self.tensor

    def __getitem__(self, key):
        return self.tensor.__getitem__(key)

    def __setitem__(self, key, value):
        # Temporary hack to interoperate with neon cpu backend.
        if hasattr(value, '_tensor'):
            value = value._tensor
        self.tensor.__setitem__(key, value)


def get_tensors(f):
    def tensor(x):
        if isinstance(x, CPUDeviceTensor):
            return x.tensor
        return x

    @wraps(f)
    def helper(*args):
        return f(*(tensor(arg) for arg in args))

    return helper


class CPUCodeGenerator(PyGen):

    def __init__(self, transformer, **kwargs):
        super(CPUCodeGenerator, self).__init__(prefix="op", **kwargs)
        self.transformer = transformer

    def name(self, x):
        if isinstance(x, CPUDeviceBufferStorage):
            return x.ref_str
        if isinstance(x, CPUDeviceTensor):
            return x.ref_str
        return x

    def np_reduction_axis(self, op):
        """
        Returns numpy reduction axis of an op

        Args:
            op: instance of ReductionOp

        Returns:
            tuple of numpy reduction axis
        """
        if not isinstance(op, ReductionOp):
            raise ValueError("Op %s must be an instance of ReductionOp" % op)
        input_axes = op.args[0].axes
        reduction_axes = op.reduction_axes
        np_axis = tuple([input_axes.index(axis) for axis in reduction_axes])
        return np_axis[0] if len(np_axis) == 1 else np_axis

    @property
    def pool_params(self):
        return self.transformer.current_computation.pool_params

    @property
    def pool_slices(self):
        return self.transformer.current_computation.pool_slices

    @property
    def conv_params(self):
        return self.transformer.current_computation.conv_params

    @property
    def conv_slices(self):
        return self.transformer.current_computation.conv_slices

    @property
    def send_nodes(self):
        return self.transformer.current_computation.send_nodes

    @property
    def recv_nodes(self):
        return self.transformer.current_computation.recv_nodes

    @property
    def scatter_send_nodes(self):
        return self.transformer.current_computation.scatter_send_nodes

    @property
    def scatter_recv_nodes(self):
        return self.transformer.current_computation.scatter_recv_nodes

    @property
    def gather_send_nodes(self):
        return self.transformer.current_computation.gather_send_nodes

    @property
    def gather_recv_nodes(self):
        return self.transformer.current_computation.gather_recv_nodes

    @property
    def allreduce_nodes(self):
        return self.transformer.current_computation.allreduce_nodes

    @generic_method(Op)
    def allocate_op(self, op, *args):
        pass

    @allocate_op.on_type(ConvolutionOp)
    def allocate_op(self, op, outputs, inputs, filters):
        self.conv_params[op.name] = op.conv_params
        self.conv_slices[op.name] = \
            CPUConvEngine.get_slices(inputs, filters, outputs, op.conv_params)

    @allocate_op.on_type(update_conv)
    def allocate_op(self, op, arrO, arrE, arrI):
        pad_d, pad_h, pad_w = itemgetter(*('pad_' + s for s in ('d', 'h', 'w')))(op.conv_params)
        str_d, str_h, str_w = itemgetter(*('str_' + s for s in ('d', 'h', 'w')))(op.conv_params)
        pad = [pad_d, pad_h, pad_w]
        stride = [str_d, str_h, str_w]
        self.append("mkldnn.init_update_conv('{}', arrI={}, arrE={}, arrO={}, pad={}, stride={})",  # noqa
                    op.name, arrI, arrE, arrO, pad, stride)

    @allocate_op.on_type(PoolingOp)
    def allocate_op(self, op, arrO, arrI):
        self.pool_params[op.name] = op.pool_params
        self.pool_slices[op.name] = CPUPoolEngine.get_slices(arrI, arrO, op.pool_params)

    @allocate_op.on_type(DotLowDimension)
    def allocate_op(self, op, out, x, y):
        self.append("mkldnn.init_innerproduct_fprop('{}', out={}, x={}, y={})",
                    op.name, out, x, y)

    @allocate_op.on_type(Add)
    def allocate_op(self, op, out, x, y):
        self.append("mkldnn.init_elementwise_add('{}', I_array1={}, I_array2={}, O_array={})",
                    op.name, x, y, out)

<<<<<<< HEAD
=======
    @allocate_op.on_type(ReluOp)
    def allocate_op(self, op, outputs, inputs):
        self.append("mkldnn.init_relu_fprop('{}', inputs={}, out={}, slope={})",
                    op.name, inputs, outputs, op.slope)

    @allocate_op.on_type(BpropReluOp)
    def allocate_op(self, op, outputs, delta, fprop, inputs):
        self.append("mkldnn.init_relu_bprop('{}', arrE={}, arrD={}, inputs={}, slope={})",
                    op.name, delta, outputs, inputs, op.fprop.slope)

>>>>>>> 148dbdc7
    @generic_method(Op)
    def generate_op(self, op, *args):
        if op.is_device_op:
            raise ValueError((
                "{class_name} doesn't have a generate_op method for op: {op}. "
                "In order to fix this, add a method generate_op decorated with "
                "@generate_op.on_type({op}) to class {class_name}."
            ).format(
                class_name=self.__class__.__name__,
                op=op.__class__.__name__,
            ))

    @generate_op.on_type(AbsoluteOp)
    def generate_op(self, op, out, x):
        self.append("np.abs({}, out={})", x, out)

    @generate_op.on_type(Add)
    def generate_op(self, op, out, x, y):
        self.append("mkldnn.elementwise_add('{}', I_array1={}, I_array2={}, O_array={})",
                    op.name, x, y, out)

    @generate_op.on_type(Argmax)
    def generate_op(self, op, out, x):
        self.append("np.ndarray.argmax({}, axis={}, out={})", x, self.np_reduction_axis(op), out)

    @generate_op.on_type(Argmin)
    def generate_op(self, op, out, x):
        self.append("np.ndarray.argmin({}, axis={}, out={})", x, self.np_reduction_axis(op), out)

    @generate_op.on_type(ConvolutionOp)
    def generate_op(self, op, outputs, inputs, filters):
        self.append("mkldnn.fprop_conv('{}', self.conv_slices['{}'], I={}, F={}, O={})",
                    op.name, op.name, inputs, filters, outputs)

    @generate_op.on_type(bprop_conv)
    def generate_op(self, op, outputs, delta, filters):
        self.append("mkldnn.bprop_conv('{}', self.conv_slices['{}'], E={}, F={}, gI={})",
                    op.name, op.fprop.forwarded.name, delta, filters, outputs)

    @generate_op.on_type(update_conv)
    def generate_op(self, op, outputs, delta, inputs):
        self.append("mkldnn.update_conv('{}', self.conv_slices['{}'], I={}, E={}, U={})",
                    op.name, op.fprop.forwarded.name, inputs, delta, outputs)

    @generate_op.on_type(PoolingOp)
    def generate_op(self, op, outputs, inputs):
        self.append("mkldnn.fprop_pool('{}', self.pool_slices['{}'], arrI={}, arrO={})",
                    op.name, op.name, inputs, outputs)

    @generate_op.on_type(BpropPoolOp)
    def generate_op(self, op, outputs, delta):
        self.append("mkldnn.bprop_pool('{}', self.pool_slices['{}'], arrE={}, arrD={})",
                    op.name, op.fprop.forwarded.name, delta, outputs)

    @generate_op.on_type(LookupTableOp)
    def generate_op(self, op, outputs, lut, idx):
        self.append("fprop_lut(lut={}, idx={}, axis={}, output={})",
                    lut, idx, op.lut_axis, outputs)

    @generate_op.on_type(update_lut)
    def generatea_op(self, op, outputs, delta, idx):
        if op.update:
            self.append("update_lut(error={}, idx={}, pad_idx={}, axis={}, dW={})",
                        delta, idx, op.pad_idx, op.lut_axis, outputs)

    @generate_op.on_type(CTCOp)
    def generate_op(self, op, outputs, activations, lbls, utt_lens, lbl_lens, grads):
        self.append("ctc_cpu(acts={}, lbls={}, utt_lens={}, lbl_lens={}, grads={}, costs={})",
                    activations, lbls, utt_lens, lbl_lens, grads, outputs)

    @generate_op.on_type(RngOp)
    def generate_op(self, op, out, x):
        if op.distribution == 'uniform':
            rstr = "uniform(low={low}, high={high}".format(**op.params)
        elif op.distribution == 'normal':
            rstr = "normal(loc={loc}, scale={scale}".format(**op.params)

        self.append("{out}[()] = np.random.{rstr}, size={out}.shape)", out=out, rstr=rstr)

    @generate_op.on_type(CosOp)
    def generate_op(self, op, out, x):
        self.append("np.cos({}, out={})", x, out)

    @generate_op.on_type(ContiguousOp)
    def generate_op(self, op, out, x):
        self.append("{}[()] = {}", out, x)

    @generate_op.on_type(Divide)
    def generate_op(self, op, out, x, y):
        self.append("np.divide({}, {}, out={})", x, y, out)

    @generate_op.on_type(FloorDivide)
    def generate_op(self, op, out, x, y):
        self.append("np.floor_divide({}, {}, out={})", x, y, out)

    @generate_op.on_type(Mod)
    def generate_op(self, op, out, x, y):
        self.append("np.mod({}, {}, out={})", x, y, out)

    @generate_op.on_type(DotLowDimension)
    def generate_op(self, op, out, x, y):
        self.append("mkldnn.innerproduct_fprop('{}', {}, {}, out={})",
                    op.name, x, y, out)

    @generate_op.on_type(ReluOp)
    def generate_op(self, op, outputs, inputs):
        self.append("mkldnn.fprop_relu('{}', {}, {}, {})", op.name, inputs, outputs, op.slope)

    @generate_op.on_type(BpropReluOp)
<<<<<<< HEAD
    def generate_op(self, op, outputs, delta, inputs):
        self.append("mkldnn.bprop_relu('{}', {}, {}, {}, {})", op.name, delta, outputs, inputs, op.fprop.slope)
=======
    def generate_op(self, op, outputs, delta, fprop, inputs):
        self.append("mkldnn.bprop_relu('{}', {}, {}, {}, {})",
                    op.name, delta, outputs, op.fprop.slope, inputs)
>>>>>>> 148dbdc7

    @generate_op.on_type(Equal)
    def generate_op(self, op, out, x, y):
        self.append("np.equal({}, {}, out={})", x, y, out)

    @generate_op.on_type(ExpOp)
    def generate_op(self, op, out, x):
        self.append("np.exp({}, out={})", x, out)

    @generate_op.on_type(Fill)
    def generate_op(self, op, out, x):
        self.append("{}.fill({})", x, op.scalar)

    @generate_op.on_type(Greater)
    def generate_op(self, op, out, x, y):
        self.append("np.greater({}, {}, out={})", x, y, out)

    @generate_op.on_type(GreaterEqual)
    def generate_op(self, op, out, x, y):
        self.append("np.greater_equal({}, {}, out={})", x, y, out)

    @generate_op.on_type(Less)
    def generate_op(self, op, out, x, y):
        self.append("np.less({}, {}, out={})", x, y, out)

    @generate_op.on_type(LessEqual)
    def generate_op(self, op, out, x, y):
        self.append("np.less_equal({}, {}, out={})", x, y, out)

    @generate_op.on_type(LogOp)
    def generate_op(self, op, out, x):
        self.append("np.log({}, out={})", x, out)

    @generate_op.on_type(Max)
    def generate_op(self, op, out, x):
        self.append("np.max({}, axis={}, out={})", x, self.np_reduction_axis(op), out)

    @generate_op.on_type(Maximum)
    def generate_op(self, op, out, x, y):
        self.append("np.maximum({}, {}, out={})", x, y, out)

    @generate_op.on_type(Min)
    def generate_op(self, op, out, x):
        self.append("np.min({}, axis={}, out={})", x, self.np_reduction_axis(op), out)

    @generate_op.on_type(Minimum)
    def generate_op(self, op, out, x, y):
        self.append("np.minimum({}, {}, out={})", x, y, out)

    @generate_op.on_type(MklReorderOp)
    def generate_op(self, op, output, input):
        #self.append("{}[...] = np.copy({})", output, input)
        self.append("mkldnn.mkl_reorder('{}', {}, {})", op.name, output, input)

    @generate_op.on_type(Multiply)
    def generate_op(self, op, out, x, y):
        self.append("np.multiply({}, {}, out={})", x, y, out)

    @generate_op.on_type(NegativeOp)
    def generate_op(self, op, out, x):
        self.append("np.negative({}, out={})", x, out)

    @generate_op.on_type(NotEqual)
    def generate_op(self, op, out, x, y):
        self.append("np.not_equal({}, {}, out={})", x, y, out)

    @generate_op.on_type(OneHotOp)
    def generate_op(self, op, out, x):
        self.append("{o}[:] = np.eye({o}.shape[0])[:, {x}.astype(np.int32)]", x=x, o=out)

    @generate_op.on_type(Power)
    def generate_op(self, op, out, x, y):
        self.append("np.power({}, {}, out={})", x, y, out)

    @generate_op.on_type(PrintOp)
    def generate_op(self, op, out, x):
        if op.prefix is not None:
            self.append("""print({prefix} + ':', {x})
{out}[()] = {x}""", out=out, x=x, prefix=repr(op.prefix))
        else:
            self.append("""print({x})
{out}[()] = {x}""", out=out, x=x)

    @generate_op.on_type(ReciprocalOp)
    def generate_op(self, op, out, x):
        self.append("np.reciprocal({}, out={})", x, out)

    @generate_op.on_type(AssignOp)
    def generate_op(self, op, out, tensor, value):
        self.append("{}.__setitem__((), {})", tensor, value)

    @generate_op.on_type(SetItemOp)
    def generate_op(self, op, out, tensor, value):
        self.append("{}.__setitem__({}, {})", tensor, tuple(op.item), value)

    @generate_op.on_type(SignOp)
    def generate_op(self, op, out, x):
        self.append("np.sign({}, out=out)", x, out)

    @generate_op.on_type(SinOp)
    def generate_op(self, op, out, x):
        self.append("np.sin({}, out={})", x, out)

    @generate_op.on_type(SqrtOp)
    def generate_op(self, op, out, x):
        self.append("np.sqrt({}, out={})", x, out)

    @generate_op.on_type(SquareOp)
    def generate_op(self, op, out, x):
        self.append("np.square({}, out={})", x, out)

    @generate_op.on_type(Subtract)
    def generate_op(self, op, out, x, y):
        self.append("np.subtract({}, {}, out={})", x, y, out)

    @generate_op.on_type(Sum)
    def generate_op(self, op, out, x):
        self.append("np.sum({}, axis={}, out={})", x, self.np_reduction_axis(op), out)

    @generate_op.on_type(Prod)
    def generate_op(self, op, out, x):
        self.append("np.prod({}, axis={}, out={})", x, self.np_reduction_axis(op), out)

    @generate_op.on_type(TanhOp)
    def generate_op(self, op, out, x):
        self.append("np.tanh({}, out={})", x, out)

    @generate_op.on_type(TensorSizeOp)
    def generate_op(self, op, out):
        self.append("{}.fill({})", out, op.reduction_axes.size)

    @generate_op.on_type(CPUQueueSendOp)
    def generate_op(self, op, out, *args):
        send_id = len(self.send_nodes)
        self.send_nodes.append(op)
        self.append("self.queue_send({})", send_id)

    @generate_op.on_type(CPUQueueRecvOp)
    def generate_op(self, op, out, *args):
        recv_id = len(self.recv_nodes)
        self.recv_nodes.append(op)
        self.append("{}[...] = self.recv_from_queue_send({})", out, recv_id)

    @generate_op.on_type(CPUQueueGatherSendOp)
    def generate_op(self, op, out, *args):
        gather_send_id = len(self.gather_send_nodes)
        self.gather_send_nodes.append(op)
        self.append("self.queue_gather_send({})", gather_send_id)

    @generate_op.on_type(CPUQueueGatherRecvOp)
    def generate_op(self, op, out, *args):
        gather_recv_id = len(self.gather_recv_nodes)
        self.gather_recv_nodes.append(op)
        self.append("{}[...] = self.gather_recv_from_queue_gather_send({})", out, gather_recv_id)

    @generate_op.on_type(CPUQueueScatterSendOp)
    def generate_op(self, op, out, *args):
        scatter_send_id = len(self.scatter_send_nodes)
        self.scatter_send_nodes.append(op)
        self.append("self.queue_scatter_send({})", scatter_send_id)

    @generate_op.on_type(CPUQueueScatterRecvOp)
    def generate_op(self, op, out, *args):
        scatter_recv_id = len(self.scatter_recv_nodes)
        self.scatter_recv_nodes.append(op)
        self.append("{}[...] = self.scatter_recv_from_queue_scatter_send({})",
                    out, scatter_recv_id)

<<<<<<< HEAD
    @generate_op.on_type(ReductionOp)
    def generate_op(self, op, out, *args):
        # TODO(jbobba): Added to get a UT to pass. 
        # Need to look into why we need this
        pass
=======
    @generate_op.on_type(CPUQueueAllReduceOp)
    def generate_op(self, op, out, *args):
        allreduce_id = len(self.allreduce_nodes)
        self.allreduce_nodes.append(op)
        self.append("{}[...] = self.queue_allreduce({})", out, allreduce_id)
>>>>>>> 148dbdc7


class CPUTransformer(Transformer):
    """
    Transformer for executing graphs on a CPU, backed by numpy.

    Given a list of ops you want to compute the results of, this transformer
    will compile the graph required to compute those results and exposes an
    evaluate method to execute the compiled graph.
    """

    transformer_name = "cpu"
    default_rtol = 1e-05
    default_atol = 1e-08

    def __init__(self, **kwargs):
        super(CPUTransformer, self).__init__(**kwargs)
        self.current_computation = None
        self.conv_engine = CPUConvEngine()
        self.init_code = CPUCodeGenerator(self)
        self.allocate_storage_code = CPUCodeGenerator(self)
        self.allocate_code = CPUCodeGenerator(self)
        self.compute_code = CPUCodeGenerator(self)
        self.code = CPUCodeGenerator(self)
        self.globals = self.code.globals
        self.n_computations = 0
        self.use_pinned_mem = False
        self.rng_seed = None
        self.initialize_mkldnn()
        add_layout_conversion = AddLayoutConversions(None)
        self.graph_passes = [FusionPass(),
                             CPUTensorLayout(),
                             SimplePrune(),
                             RequiredTensorShaping(),
                             CPUTensorShaping(),
                             MklCreateOpDescriptors(self.mkldnn),
                             MklAddLayoutConversions(self.mkldnn, add_layout_conversion)
                             #,VizPass(show_axes=True,view=False)
                             ]

    def device_buffer_storage(self, bytes, dtype, name):
        """
        Make a DeviceBuffer.

        Arguments:
            bytes: Size of buffer.
            alignment: Alignment of buffer.

        Returns: A DeviceBuffer.
        """
        return CPUDeviceBufferStorage(self, bytes, dtype, name="a_" + name)

    def device_buffer_reference(self):
        """
        Make a DeviceBufferReference.

        Returns: A DeviceBufferReference.
        """
        return CPUDeviceBufferReference(self)

    def initialize_mkldnn(self):
        self.code.execute("""
from ngraph.transformers.cpu.cpuengine import Mkldnn
""")
        mkldnn_path = os.path.join(os.path.dirname(__file__), "..", "..")
        mkldnn_engine_path = os.path.join(mkldnn_path, 'mkldnn_engine.so')
        self.code.execute("mkldnn = Mkldnn('{}')".format(mkldnn_engine_path))
        self.code.execute("mkldnn.open()")
        self.mkldnn = self.globals.get("mkldnn", None)

    def start_transform_allocate(self):
        self.code.execute("""import os
import numpy as np
import ctypes as ct
import numpy.ctypeslib as npct
import itertools as itt
from ngraph.op_graph import axes
from ngraph.transformers.cpu.cpuengine import fprop_lut, update_lut
from ngraph.transformers.cpu.cpuengine import Mkldnn
from ngraph.transformers.cpu.cpuengine import ConvLocals
from ngraph.transformers.cpu.hetr import HetrLocals
from ngraph.transformers.cpu.ctc import ctc_cpu
""")

    def transform_allocate_ops(self, all_ops):
        def tensor_description_value(x):
            if isinstance(x, TensorDescription):
                return x.value
            return x

        for op in all_ops:
            out = tensor_description_value(op.tensor_description())
            call_info = (tensor_description_value(_) for _ in op.call_info())
            self.compute_code.allocate_op(op, out, *call_info)

    def finish_transform_allocate(self):
        pass

    def transform_ordered_ops(self, computation, ordered_ops, name):
        self.current_computation = computation
        if name is None:
            name = "C_" + str(self.n_computations)
        self.n_computations += 1
        self.compute_code.append("class {}(HetrLocals, ConvLocals):", name)
        with indenting(self.compute_code):
            self.compute_code.append("def __init__(self, **kwargs):")
            with indenting(self.compute_code):
                self.compute_code.append('super({}, self).__init__(**kwargs)', name)
                self.transform_allocate_ops(ordered_ops)

            self.compute_code.endl()

            self.compute_code.append("def __call__(self):")
            code_length = self.compute_code.code_length

            def tensor_description_value(x):
                if isinstance(x, TensorDescription):
                    return x.value
                return x

            with indenting(self.compute_code):
                for op in ordered_ops:
                    out = tensor_description_value(op.tensor_description())
                    call_info = (tensor_description_value(_) for _ in op.call_info())
                    self.compute_code.generate_op(op, out, *call_info)
                if code_length == self.compute_code.code_length:
                    self.compute_code.append("pass")
            self.compute_code.endl()
        self.name = name
        return name

    def finish_transform(self):
        self.code.append(self.init_code.code)
        self.code.endl()
        self.code.endl()

        self.code.append(self.allocate_storage_code.code)
        self.code.endl(2)
        self.code.append(self.allocate_code.code)
        self.code.endl(2)
        self.code.append(self.compute_code.code)
        self.code.endl()

        # import os
        # pid = os.getpid()
        # with open("code_{}{}.py".format(self.name, pid), "w") as f:
        #    f.write(self.code.code)
        # print(self.code.code)
        self.globals = self.code.compile()

        for computation in self.computations:
            cls = self.globals[computation.name]
            executor = cls(conv_params=computation.conv_params,
                           pool_params=computation.pool_params,
                           conv_slices=computation.conv_slices,
                           pool_slices=computation.pool_slices,
                           send_nodes=computation.send_nodes,
                           recv_nodes=computation.recv_nodes,
                           scatter_send_nodes=computation.scatter_send_nodes,
                           scatter_recv_nodes=computation.scatter_recv_nodes,
                           gather_send_nodes=computation.gather_send_nodes,
                           gather_recv_nodes=computation.gather_recv_nodes,
                           allreduce_nodes=computation.allreduce_nodes)
            computation.executor = executor

    def allocate_storage(self):
        pass

    def close(self):
        if self.code is not None:
            try:
                if self.code.globals.get('mkldnn', None) is not None:
                    self.code.execute('mkldnn.close()')
            except TypeError:
                pass
        self.code = None

    def consume(self, buf_index, hostlist, devlist):
        '''
        This is currently used for Aeon dataloading -- need to set things up to do actual
        device buffer allocation
        '''
        assert 0 <= buf_index < 2, 'Can only double buffer'
        hb = np.rollaxis(hostlist[buf_index], 0, hostlist[buf_index].ndim)
        if devlist[buf_index] is None:
            devlist[buf_index] = np.empty_like(hb)
        devlist[buf_index][:] = hb

    def make_computation(self, computation):
        return CPUComputation(self, computation)


set_transformer_factory(
    make_transformer_factory(CPUTransformer.transformer_name))<|MERGE_RESOLUTION|>--- conflicted
+++ resolved
@@ -366,15 +366,6 @@
         self.conv_slices[op.name] = \
             CPUConvEngine.get_slices(inputs, filters, outputs, op.conv_params)
 
-    @allocate_op.on_type(update_conv)
-    def allocate_op(self, op, arrO, arrE, arrI):
-        pad_d, pad_h, pad_w = itemgetter(*('pad_' + s for s in ('d', 'h', 'w')))(op.conv_params)
-        str_d, str_h, str_w = itemgetter(*('str_' + s for s in ('d', 'h', 'w')))(op.conv_params)
-        pad = [pad_d, pad_h, pad_w]
-        stride = [str_d, str_h, str_w]
-        self.append("mkldnn.init_update_conv('{}', arrI={}, arrE={}, arrO={}, pad={}, stride={})",  # noqa
-                    op.name, arrI, arrE, arrO, pad, stride)
-
     @allocate_op.on_type(PoolingOp)
     def allocate_op(self, op, arrO, arrI):
         self.pool_params[op.name] = op.pool_params
@@ -390,19 +381,6 @@
         self.append("mkldnn.init_elementwise_add('{}', I_array1={}, I_array2={}, O_array={})",
                     op.name, x, y, out)
 
-<<<<<<< HEAD
-=======
-    @allocate_op.on_type(ReluOp)
-    def allocate_op(self, op, outputs, inputs):
-        self.append("mkldnn.init_relu_fprop('{}', inputs={}, out={}, slope={})",
-                    op.name, inputs, outputs, op.slope)
-
-    @allocate_op.on_type(BpropReluOp)
-    def allocate_op(self, op, outputs, delta, fprop, inputs):
-        self.append("mkldnn.init_relu_bprop('{}', arrE={}, arrD={}, inputs={}, slope={})",
-                    op.name, delta, outputs, inputs, op.fprop.slope)
-
->>>>>>> 148dbdc7
     @generic_method(Op)
     def generate_op(self, op, *args):
         if op.is_device_op:
@@ -512,14 +490,8 @@
         self.append("mkldnn.fprop_relu('{}', {}, {}, {})", op.name, inputs, outputs, op.slope)
 
     @generate_op.on_type(BpropReluOp)
-<<<<<<< HEAD
     def generate_op(self, op, outputs, delta, inputs):
         self.append("mkldnn.bprop_relu('{}', {}, {}, {}, {})", op.name, delta, outputs, inputs, op.fprop.slope)
-=======
-    def generate_op(self, op, outputs, delta, fprop, inputs):
-        self.append("mkldnn.bprop_relu('{}', {}, {}, {}, {})",
-                    op.name, delta, outputs, op.fprop.slope, inputs)
->>>>>>> 148dbdc7
 
     @generate_op.on_type(Equal)
     def generate_op(self, op, out, x, y):
@@ -688,19 +660,17 @@
         self.append("{}[...] = self.scatter_recv_from_queue_scatter_send({})",
                     out, scatter_recv_id)
 
-<<<<<<< HEAD
+    @generate_op.on_type(CPUQueueAllReduceOp)
+    def generate_op(self, op, out, *args):
+        allreduce_id = len(self.allreduce_nodes)
+        self.allreduce_nodes.append(op)
+        self.append("{}[...] = self.queue_allreduce({})", out, allreduce_id)
+    
     @generate_op.on_type(ReductionOp)
     def generate_op(self, op, out, *args):
         # TODO(jbobba): Added to get a UT to pass. 
         # Need to look into why we need this
         pass
-=======
-    @generate_op.on_type(CPUQueueAllReduceOp)
-    def generate_op(self, op, out, *args):
-        allreduce_id = len(self.allreduce_nodes)
-        self.allreduce_nodes.append(op)
-        self.append("{}[...] = self.queue_allreduce({})", out, allreduce_id)
->>>>>>> 148dbdc7
 
 
 class CPUTransformer(Transformer):
