--- conflicted
+++ resolved
@@ -1382,11 +1382,7 @@
 
 
 class CudaSourceFile:
-<<<<<<< HEAD
-    def __init__(self, name, is_flex=False):
-=======
-    def __init__(self, name, retain_file=False):
->>>>>>> ce158e94
+    def __init__(self, name, retain_file=False, gen_flex=False):
         self.num_kernels = 0
         self.module = None
         self.functions = dict()
@@ -1399,7 +1395,7 @@
         self.f = tempfile.NamedTemporaryFile(mode='w', suffix='.c', prefix=name, delete=False)
         self.filename = self.f.name
         self.f.write(_includes_template)
-        if is_flex:
+        if gen_flex:
             self.f.write(_flex_includes_template)
         self.f.flush()
 
