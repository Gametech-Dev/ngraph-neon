--- conflicted
+++ resolved
@@ -16,14 +16,9 @@
 
 from ngraph.op_graph.op_graph import OneHotOp, RngOp, TensorSizeOp, Fill, AssignOp, \
     SetItemOp, UnaryElementWiseOp, BinaryElementWiseOp, ReductionOp, DotOp, TensorOp, \
-<<<<<<< HEAD
-    ReshapeOp, TensorValueOp, AssignableTensorOp, tdcache
+    IndexOp, TensorValueOp, AssignableTensorOp
 from ngraph.op_graph.convolution import ConvolutionOp, update_conv, bprop_conv, \
     DeconvolutionOp, DeconvDerivOp
-=======
-    IndexOp, TensorValueOp, AssignableTensorOp
-from ngraph.op_graph.convolution import ConvolutionOp, update_conv, bprop_conv
->>>>>>> 0272f772
 from ngraph.op_graph.pooling import PoolingOp, BpropPoolOp
 from ngraph.op_graph.axes import Axes, make_axes
 from ngraph.op_graph.lookuptable import LookupTableOp, update_lut, bprop_lut
