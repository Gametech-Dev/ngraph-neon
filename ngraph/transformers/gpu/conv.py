--- conflicted
+++ resolved
@@ -51,7 +51,6 @@
         str_d, str_h, str_w = itemgetter(*('str_' + s for s in ('d', 'h', 'w')))(conv_dims)
         dil_d, dil_h, dil_w = itemgetter(*('dil_' + s for s in ('d', 'h', 'w')))(conv_dims)
 
-<<<<<<< HEAD
         self.gen_kernels(transformer.runtime, N, C, K, D, H, W, T, R, S, M, P, Q,
                          pad_d, pad_h, pad_w, str_d, str_h, str_w)
 
@@ -59,10 +58,6 @@
                     pad_d, pad_h, pad_w, str_d, str_h, str_w):
         args = (runtime, self.dtype, N, C, K, D, H, W, T, R, S,
                 M, P, Q, pad_d, pad_h, pad_w, str_d, str_h, str_w)
-=======
-        args = (transformer.runtime, self.dtype, N, C, K, D, H, W, T, R, S,
-                M, P, Q, pad_d, pad_h, pad_w, str_d, str_h, str_w, dil_d, dil_h, dil_w)
->>>>>>> e75c0072
 
         enable_winograd = runtime.enable_winograd
         use_cudac_kernels = runtime.use_cudac_kernels
@@ -153,7 +148,6 @@
         str_d, str_h, str_w = itemgetter(*('str_' + s for s in ('d', 'h', 'w')))(conv_dims)
         dil_d, dil_h, dil_w = itemgetter(*('dil_' + s for s in ('d', 'h', 'w')))(conv_dims)
 
-<<<<<<< HEAD
         self.gen_kernels(transformer.runtime, N, C, K, D, H, W, T, R, S, M, P, Q,
                          pad_d, pad_h, pad_w, str_d, str_h, str_w)
 
@@ -161,10 +155,6 @@
                     pad_d, pad_h, pad_w, str_d, str_h, str_w):
         args = (runtime, self.dtype, N, C, K, D, H, W, T, R, S,
                 M, P, Q, pad_d, pad_h, pad_w, str_d, str_h, str_w)
-=======
-        args = (transformer.runtime, self.dtype, N, C, K, D, H, W, T, R, S,
-                M, P, Q, pad_d, pad_h, pad_w, str_d, str_h, str_w, dil_d, dil_h, dil_w)
->>>>>>> e75c0072
 
         enable_winograd = runtime.enable_winograd
         use_cudac_kernels = runtime.use_cudac_kernels
@@ -254,7 +244,6 @@
         str_d, str_h, str_w = itemgetter(*('str_' + s for s in ('d', 'h', 'w')))(conv_dims)
         dil_d, dil_h, dil_w = itemgetter(*('dil_' + s for s in ('d', 'h', 'w')))(conv_dims)
 
-<<<<<<< HEAD
         self.gen_kernels(transformer.runtime, N, C, K, D, H, W, T, R, S, M, P, Q,
                          pad_d, pad_h, pad_w, str_d, str_h, str_w)
 
@@ -262,10 +251,6 @@
                     pad_d, pad_h, pad_w, str_d, str_h, str_w):
         args = (runtime, self.dtype, N, C, K, D, H, W, T, R, S,
                 M, P, Q, pad_d, pad_h, pad_w, str_d, str_h, str_w)
-=======
-        args = (transformer.runtime, self.dtype, N, C, K, D, H, W, T, R, S,
-                M, P, Q, pad_d, pad_h, pad_w, str_d, str_h, str_w, dil_d, dil_h, dil_w)
->>>>>>> e75c0072
 
         enable_winograd = runtime.enable_winograd
         use_cudac_kernels = runtime.use_cudac_kernels
