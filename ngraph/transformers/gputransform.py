--- conflicted
+++ resolved
@@ -31,13 +31,8 @@
     RngOp, \
     AssignOneDOp, SignOneDOp, SinOneDOp, SqrtOneDOp, SquareOneDOp, \
     SubtractOneDim, SubtractZeroDim, \
-<<<<<<< HEAD
-    Sum, TanhOneDOp, TensorSizeOp, Fill, TensorDescription, Unslice, \
-    Function, SetItemOneDOp
-=======
     Sum, TanhOneDOp, TensorSizeOp, Fill, TensorDescription, \
     Function, SetItemOp
->>>>>>> d26911e8
 from ngraph.op_graph.convolution import ConvolutionOp, bprop_conv, update_conv
 from ngraph.op_graph.pooling import PoolingOp, BpropPoolOp
 # TODO: re-enable fusion
@@ -816,14 +811,10 @@
                 sliced = self.tensor.reshape(value.shape)
 
             if self.is_contiguous and self.strides_contiguous(value):
-<<<<<<< HEAD
-                sliced[:] = value
-=======
                 if sliced.shape == ():
                     sliced.reshape((1,))[:] = value.reshape((1,))
                 else:
                     sliced[:] = value
->>>>>>> d26911e8
             elif type(value) == GPUArray:
                 self.from_other(value, sliced)
             else:
