# ----------------------------------------------------------------------------
# Copyright 2016 Nervana Systems Inc.
# Licensed under the Apache License, Version 2.0 (the "License");
# you may not use this file except in compliance with the License.
# You may obtain a copy of the License at
#
#      http://www.apache.org/licenses/LICENSE-2.0
#
# Unless required by applicable law or agreed to in writing, software
# distributed under the License is distributed on an "AS IS" BASIS,
# WITHOUT WARRANTIES OR CONDITIONS OF ANY KIND, either express or implied.
# See the License for the specific language governing permissions and
# limitations under the License.
# ----------------------------------------------------------------------------
from ngraph.transformers.passes.passes import PeepholeGraphPass
from ngraph.util.generics import generic_method
from ngraph.op_graph.op_graph import Op, Add, Multiply, BroadcastOp, TensorValueOp, \
    DotOp, LogOp, ExpOp, Sum, Greater, Maximum, ReductionOp, AssignableTensorOp, ReorderAxes, \
    OneHotOp, Divide, Subtract, NegativeOp, ReciprocalOp, TensorSizeOp, MapRolesOp, Minimum, \
    Less, SequentialOp

import nwrapper.ngraph.types.TraitedType as TraitedType
import nwrapper.ngraph.ops.Parameter as Parameter
import nwrapper.ngraph.runtime.ParameterizedTensorView as ParameterizedTensorView
import nwrapper.ngraph.Util as Util
import nwrapper.ngraph.runtime.Utils as Utils
import nwrapper.ngraph.ops.Constant as Constant
import numpy as np
import nwrapper.ngraph.ops.Sum as nSum
import nwrapper.ngraph.ops.Maximum as nMaximum
import nwrapper.ngraph.ops.Minimum as nMinimum
import nwrapper.ngraph.ops.Greater as nGreater
import nwrapper.ngraph.ops.Less as nLess
import nwrapper.ngraph.ops.Broadcast as Broadcast
import nwrapper.ngraph.ops.Dot as Dot
import nwrapper.ngraph.ops.Log as Log
import nwrapper.ngraph.ops.Exp as Exp
import nwrapper.ngraph.ops.Reshape as Reshape
import nwrapper.ngraph.ops.OneHot as nOneHot
import nwrapper.ngraph.ops.Negative as nNegative
import nwrapper.ngraph.ops.Convert as Convert


class PybindWrapperGenerator(PeepholeGraphPass):
    """
    Graph pass to generate the PybindWrapper's by visiting all the Op's
    needed to compute the results.

    Arguments
        transformer (obj:`Transformer`): The associated transformer.
    """

    def __init__(self, tranformer, **kwargs):
        super(PybindWrapperGenerator, self).__init__(**kwargs)
        self.transformer = tranformer

    def np_reduction_axis(self, op):
        """
        Returns numpy reduction axis of an op

        Args:
            op: instance of ReductionOp

        Returns:
            tuple of numpy reduction axis
        """
        if not isinstance(op, ReductionOp):
            raise ValueError("Op %s must be an instance of ReductionOp" % op)
        input_axes = op.args[0].axes
        reduction_axes = op.reduction_axes
        try:
            np_axis = tuple([input_axes.index(axis) for axis in reduction_axes])
        except ValueError:
            np_axis = tuple([0, ])
        return np_axis[0] if len(np_axis) == 1 else np_axis

    def get_reduction_axis(self, op):
        """
        Returns int value which is proportional to the same axes shared by the input tensors
        :param op:
        :return: int value
        """
        count_common_axis = 0
        reduction_axes = []
        input1_axes = op.args[0].axes.names
        input2_axes = op.args[1].axes.names
        for axis in input1_axes:
            if axis in input2_axes:
                count_common_axis += 1
                reduction_axes.append(axis)
        return (count_common_axis, tuple(reduction_axes))

    def get_shape_from_axes_order(self, axes_order, input_shape):
        """
        returns the shape of the input for transpose based on the given axes_order
        :param axes_order:
        :param input_shape:
        :return:
        """
        # determine the axis order for the reshape
        reorder_shape = []
        for index in axes_order:
            reorder_shape.append(input_shape[index])
        return reorder_shape

    def get_axes_order_from_axes_name(self, input_axes, reshape_axes):
        reshape_axis_order = []
        for pos, val in enumerate(reshape_axes):
            reshape_axis_order.append(input_axes.index(val))

        return reshape_axis_order

    @generic_method(dispatch_base_type=Op)
    def visit(self, op, *args):
        pass

    @visit.on_type(Add)
    def visit(self, op, x, y):
        ngraph_cpp_add_op = self.transformer.ngraph_cpp_op_prameter[x.tensor] \
            + self.transformer.ngraph_cpp_op_prameter[y.tensor]

        self.transformer.ngraph_cpp_op_prameter[op.tensor] = ngraph_cpp_add_op

    @visit.on_type(Divide)
    def visit(self, op, x, y):
        ngraph_cpp_div_op = self.transformer.ngraph_cpp_op_prameter[x.tensor] \
            / self.transformer.ngraph_cpp_op_prameter[y.tensor]

        self.transformer.ngraph_cpp_op_prameter[op.tensor] = ngraph_cpp_div_op

    @visit.on_type(Multiply)
    def visit(self, op, x, y):
        ngraph_cpp_mul_op = self.transformer.ngraph_cpp_op_prameter[x.tensor] \
            * self.transformer.ngraph_cpp_op_prameter[y.tensor]

        self.transformer.ngraph_cpp_op_prameter[op.tensor] = ngraph_cpp_mul_op

    @visit.on_type(Subtract)
    def visit(self, op, x, y):
        ngraph_cpp_sub_op = self.transformer.ngraph_cpp_op_prameter[x.tensor] \
            - self.transformer.ngraph_cpp_op_prameter[y.tensor]

        self.transformer.ngraph_cpp_op_prameter[op.tensor] = ngraph_cpp_sub_op

    @visit.on_type(BroadcastOp)
    def visit(self, op, input):
        axis_set = set()
        element_type = TraitedType.TraitedTypeF.element_type()
        # check if the op.args already have Paramterized view type.
        if op.args[0].tensor in self.transformer.ngraph_cpp_op_prameter:
            op_element_type = self.transformer.ngraph_cpp_op_prameter[op.args[0].tensor]
        else:
            op_element_type = Parameter.Parameter(
                element_type, list(op.args[0].axes.lengths))
        # build axis_set
        broadcast_axes = op.axes.lengths
        broadcast_args_axes = op.args[0].axes.lengths

        for pos, axis in enumerate(broadcast_axes):
            if axis not in broadcast_args_axes:
                axis_set.add(pos)

        self.transformer.ngraph_cpp_op_prameter[op.tensor] = \
            Broadcast.Broadcast(op_element_type, list(op.axes.lengths), axis_set)

    @visit.on_type(TensorValueOp)
    def visit(self, op):

        if op.tensor not in self.transformer.ngraph_cpp_op_prameter:
            if op.tensor.is_constant:
<<<<<<< HEAD
                element_type = TraitedType.TraitedTypeF.element_type()
                constant_op = Constant.Constant(element_type,
                    list(op.axes.lengths), op.tensor.const.flatten().tolist())
=======
                constant_tensor = Utils.make_tensor(list(op.axes.lengths))
                item_size = op.tensor.dtype.itemsize
                element_size = (op.tensor.const.size) * item_size
                constant_tensor.write(Util.numpy_to_c(
                    np.array(op.tensor.const, dtype=np.float32)), 0, element_size)
                constant_op = ParameterizedConstant.ParameterizedConstantF(
                    list(op.axes.lengths), constant_tensor)
                self.transformer.ngraph_cpp_op_prameter[op.tensor] = constant_op
            else:
                element_type = TraitedType.TraitedTypeF.element_type()
                op_element_type = Parameter.Parameter(
                    element_type, list(op.axes.lengths))
                self.transformer.ngraph_cpp_op_prameter[op.tensor] = op_element_type

    @visit.on_type(AssignableTensorOp)
    def visit(self, op):
        if op.tensor not in self.transformer.ngraph_cpp_op_prameter:
            if op.tensor.is_constant:
                constant_tensor = Utils.make_tensor(list(op.axes.lengths))
                item_size = op.tensor.dtype.itemsize
                element_size = (op.tensor.const.size) * item_size
                constant_tensor.write(Util.numpy_to_c(
                    np.array(op.tensor.const, dtype=np.float32)), 0, element_size)
                constant_op = ParameterizedConstant.ParameterizedConstantF(
                    list(op.axes.lengths), constant_tensor)
>>>>>>> f90cb15e
                self.transformer.ngraph_cpp_op_prameter[op.tensor] = constant_op
            else:
                element_type = TraitedType.TraitedTypeF.element_type()
                op_element_type = Parameter.Parameter(
                    element_type, list(op.axes.lengths))
                self.transformer.ngraph_cpp_op_prameter[op.tensor] = op_element_type

    @visit.on_type(DotOp)
    def visit(self, op, input1, input2):
        # determine the reduction_axes count
        reduction_axes_count, reduction_axes = self.get_reduction_axis(op)

        # check if the input1/input2 needs to be Transposed and if yes, Transpose
        if (len(input1.axes.names) != 0 and len(input2.axes.names) != 0) \
                and (input1.axes.names[-1] != input2.axes.names[0]):

            input1_reshape_axes = list(
                (set(input1.axes.names) ^ set(reduction_axes))) + list(reduction_axes)
            input2_reshape_axes = list(reduction_axes) + \
                list(set(input2.axes.names) - set(reduction_axes))
            input1_axes_order = self.get_axes_order_from_axes_name(
                input1.axes.names, input1_reshape_axes)
            input1_reorder_op = Reshape.Reshape(
                self.transformer.ngraph_cpp_op_prameter[
                    input1.tensor],
                input1_axes_order,
                self.get_shape_from_axes_order(
                    input1_axes_order,
                    input1.axes.lengths))
            input2_axes_order = self.get_axes_order_from_axes_name(
                input2.axes.names, input2_reshape_axes)
            input2_reorder_op = Reshape.Reshape(
                self.transformer.ngraph_cpp_op_prameter[
                    input2.tensor],
                input2_axes_order,
                self.get_shape_from_axes_order(
                    input2_axes_order,
                    input2.axes.lengths))
            ngraph_cpp_dot_op = Dot.Dot(input1_reorder_op, input2_reorder_op,
                                        reduction_axes_count)
        else:
            ngraph_cpp_dot_op = Dot.Dot(
                self.transformer.ngraph_cpp_op_prameter[
                    input1.tensor], self.transformer.ngraph_cpp_op_prameter[
                    input2.tensor], reduction_axes_count)

        self.transformer.ngraph_cpp_op_prameter[op.tensor] = ngraph_cpp_dot_op

    @visit.on_type(LogOp)
    def visit(self, op, input):
        ngraph_cpp_log_op = Log.Log(self.transformer.ngraph_cpp_op_prameter[input.tensor])
        self.transformer.ngraph_cpp_op_prameter[op.tensor] = ngraph_cpp_log_op

    @visit.on_type(ExpOp)
    def visit(self, op, input):
        ngraph_cpp_exp_op = Exp.Exp(self.transformer.ngraph_cpp_op_prameter[input.tensor])
        self.transformer.ngraph_cpp_op_prameter[op.tensor] = ngraph_cpp_exp_op

    @visit.on_type(Greater)
    def visit(self, op, input1, input2):
        ngraph_cpp_greater_op = nGreater.Greater(
            self.transformer.ngraph_cpp_op_prameter[
                input1.tensor], self.transformer.ngraph_cpp_op_prameter[
                input2.tensor])
        # convert the element back from bool to float type
        element_result_type = TraitedType.TraitedTypeF.element_type()
        greater_result_op = Convert.Convert(ngraph_cpp_greater_op, element_result_type)
        self.transformer.ngraph_cpp_op_prameter[op.tensor] = greater_result_op

    @visit.on_type(Less)
    def visit(self, op, input1, input2):
        ngraph_cpp_less_op = nLess.Less(
            self.transformer.ngraph_cpp_op_prameter[
                input1.tensor], self.transformer.ngraph_cpp_op_prameter[
                input2.tensor])
        # convert the element back from bool to float type
        element_result_type = TraitedType.TraitedTypeF.element_type()
        less_result_op = Convert.Convert(ngraph_cpp_less_op, element_result_type)
        self.transformer.ngraph_cpp_op_prameter[op.tensor] = less_result_op

    @visit.on_type(Sum)
    def visit(self, op, input):
        if isinstance(self.np_reduction_axis(op), tuple):
            axis_set = self.np_reduction_axis(op)
        else:
            axis_set = tuple()
            axis_set += (self.np_reduction_axis(op),)

        ngraph_cpp_sum_op = nSum.Sum(
            self.transformer.ngraph_cpp_op_prameter[
                input.tensor], set(axis_set))
        self.transformer.ngraph_cpp_op_prameter[op.tensor] = ngraph_cpp_sum_op

    @visit.on_type(Maximum)
    def visit(self, op, input1, input2):
        ngraph_cpp_maximum_op = nMaximum.Maximum(
            self.transformer.ngraph_cpp_op_prameter[
                input1.tensor], self.transformer.ngraph_cpp_op_prameter[
                input2.tensor])
        self.transformer.ngraph_cpp_op_prameter[op.tensor] = ngraph_cpp_maximum_op

    @visit.on_type(Minimum)
    def visit(self, op, input1, input2):
        ngraph_cpp_minimum_op = nMinimum.Minimum(
            self.transformer.ngraph_cpp_op_prameter[
                input1.tensor], self.transformer.ngraph_cpp_op_prameter[
                input2.tensor])
        self.transformer.ngraph_cpp_op_prameter[op.tensor] = ngraph_cpp_minimum_op

    @visit.on_type(ReorderAxes)
    def visit(self, op, input):
        axis_order = []
        reorder_axes = list(op.axes.lengths)
        input_axes = list(op.args[0].axes.lengths)

        # determine the axis order for the reshape
        for pos, val in enumerate(input_axes):
            axis_order.append(reorder_axes.index(val))
        ngraph_cpp_reorder_op = Reshape.Reshape(
            self.transformer.ngraph_cpp_op_prameter[
                op.args[0].tensor], axis_order, reorder_axes)
        self.transformer.ngraph_cpp_op_prameter[op.tensor] = ngraph_cpp_reorder_op

    @visit.on_type(OneHotOp)
    def visit(self, op, input):
        onehot_shape = list(op.axes.lengths)
        one_hot_axis = (op.axes).index(op.axis)
        ngraph_cpp_onehot_op = nOneHot.OneHot(
            self.transformer.ngraph_cpp_op_prameter[
                op.args[0].tensor], onehot_shape, one_hot_axis)
        self.transformer.ngraph_cpp_op_prameter[op.tensor] = ngraph_cpp_onehot_op

    @visit.on_type(NegativeOp)
    def visit(self, op, input):
        ngraph_cpp_neg_op = nNegative.Negative(
            self.transformer.ngraph_cpp_op_prameter[input.tensor])
        self.transformer.ngraph_cpp_op_prameter[op.tensor] = ngraph_cpp_neg_op

    @visit.on_type(ReciprocalOp)
    def visit(self, op, input):
        constant_tensor = Utils.make_tensor([1])
        element_size = 4
        constant_tensor.write(Util.numpy_to_c(
            np.array([1])), 0, element_size)
        constant_op = ParameterizedConstant.ParameterizedConstantF(
            list(op.axes.lengths), constant_tensor)
        ngraph_cpp_reciprocal_op = constant_op \
            / self.transformer.ngraph_cpp_op_prameter[input.tensor]
        self.transformer.ngraph_cpp_op_prameter[op.tensor] = ngraph_cpp_reciprocal_op

    @visit.on_type(TensorSizeOp)
    def visit(self, op, input):
        # TODO - is treating TensorSizeOp as constants, okay?
        constant_tensor = Utils.make_tensor([])
        item_size = op.tensor.dtype.itemsize
        element_size = 1 * item_size
        constant_tensor.write(Util.numpy_to_c(
            np.array([op.reduction_axes.size], dtype=np.float32)), 0, element_size)
        constant_op = ParameterizedConstant.ParameterizedConstantF(
            [], constant_tensor)
        self.transformer.ngraph_cpp_op_prameter[op.tensor] = constant_op

    @visit.on_type(MapRolesOp)
    def visit(self, op, input):
        # TODO - made it as workaround, need to check if this acceptable ?
        self.transformer.ngraph_cpp_op_prameter[op.tensor] = \
            self.transformer.ngraph_cpp_op_prameter[op.args[0].tensor]<|MERGE_RESOLUTION|>--- conflicted
+++ resolved
@@ -168,18 +168,9 @@
 
         if op.tensor not in self.transformer.ngraph_cpp_op_prameter:
             if op.tensor.is_constant:
-<<<<<<< HEAD
                 element_type = TraitedType.TraitedTypeF.element_type()
                 constant_op = Constant.Constant(element_type,
                     list(op.axes.lengths), op.tensor.const.flatten().tolist())
-=======
-                constant_tensor = Utils.make_tensor(list(op.axes.lengths))
-                item_size = op.tensor.dtype.itemsize
-                element_size = (op.tensor.const.size) * item_size
-                constant_tensor.write(Util.numpy_to_c(
-                    np.array(op.tensor.const, dtype=np.float32)), 0, element_size)
-                constant_op = ParameterizedConstant.ParameterizedConstantF(
-                    list(op.axes.lengths), constant_tensor)
                 self.transformer.ngraph_cpp_op_prameter[op.tensor] = constant_op
             else:
                 element_type = TraitedType.TraitedTypeF.element_type()
@@ -191,14 +182,9 @@
     def visit(self, op):
         if op.tensor not in self.transformer.ngraph_cpp_op_prameter:
             if op.tensor.is_constant:
-                constant_tensor = Utils.make_tensor(list(op.axes.lengths))
-                item_size = op.tensor.dtype.itemsize
-                element_size = (op.tensor.const.size) * item_size
-                constant_tensor.write(Util.numpy_to_c(
-                    np.array(op.tensor.const, dtype=np.float32)), 0, element_size)
-                constant_op = ParameterizedConstant.ParameterizedConstantF(
-                    list(op.axes.lengths), constant_tensor)
->>>>>>> f90cb15e
+                element_type = TraitedType.TraitedTypeF.element_type()
+                constant_op = Constant.Constant(element_type,
+                    list(op.axes.lengths), op.tensor.const.flatten().tolist())
                 self.transformer.ngraph_cpp_op_prameter[op.tensor] = constant_op
             else:
                 element_type = TraitedType.TraitedTypeF.element_type()
