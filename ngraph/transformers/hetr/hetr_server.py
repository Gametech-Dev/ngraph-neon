from concurrent import futures
import argparse
import time
import socket
import grpc
import hetr_pb2
import hetr_pb2_grpc
from mpi4py import MPI
from ngraph.op_graph.op_graph import Op
from ngraph.op_graph.serde.serde import protobuf_to_op, pb_to_tensor, tensor_to_protobuf,\
    _deserialize_graph_ops_edges, assign_scalar, protobuf_scalar_to_python, is_scalar_type
from ngraph.transformers.hetrtransform import build_transformer
import logging
import os
import fcntl
import traceback


try:
    # The first "import mlsl" will create internal mlsl object and will init MLSL library.
    # That object will be destroyed explicitly over HetrLocals.close_module()->mlsl.close().
    import mlsl  # noqa: F401
    from ngraph.transformers.cpu.hetr import HetrLocals
    use_mlsl = True
except ImportError:
    use_mlsl = False


_ONE_DAY_IN_SECONDS = 60 * 60 * 24
logger = logging.getLogger(__name__)


class HetrServer(hetr_pb2_grpc.HetrServicer):

    def __init__(self, comm, server):
        self.results = dict()
        self.computations = dict()
        self.comp_id_ctr = 0
        self.comm = comm
        self.server = server
        self.transformer_type = None

    def new_comp_id(self):
        c_id = self.comp_id_ctr
        self.comp_id_ctr += 1
        return c_id

    def BuildTransformer(self, request, context):
        logger.info("server: build_transformer")
        self.transformer_type = request.transformer_type[:3]
        if self.transformer_type not in ['gpu', 'cpu']:
            message = 'unknown transformer type {}'.format(self.transformer_type)
            return hetr_pb2.BuildTransformerReply(status=False, message=message)

        try:
            self.transformer = build_transformer(name=request.transformer_type, comm=self.comm)
            return hetr_pb2.BuildTransformerReply(status=True)
        except Exception:
            return hetr_pb2.BuildTransformerReply(status=False, message=traceback.format_exc())

    def Computation(self, request_iterator, context):
        logger.info("server: computation")
        if not self.transformer:
            return hetr_pb2.ComputationReply(comp_id=-1,
                                             message="build transformer before computation")
        try:
            comp_id = self.new_comp_id()
            pb_ops, pb_edges = [], []
            returns, placeholders = [], []
            reconstructed_returns, reconstructed_placeholders = [], []
            for request in request_iterator:
                pb_ops.extend(request.ops)
                pb_edges.extend(request.edges)
                returns.extend([protobuf_to_op(op) for op in request.returns])
                placeholders.extend([protobuf_to_op(op) for op in request.placeholders])

            subgraph = _deserialize_graph_ops_edges(pb_ops, pb_edges)
            ops = Op.ordered_ops(subgraph)
            for r in returns:
                for op in ops:
                    if op.uuid == r.uuid:
                        reconstructed_returns.append(op)
            for p in placeholders:
                for op in ops:
                    if op.uuid == p.uuid:
                        reconstructed_placeholders.append(op)

            computation = self.transformer.computation(reconstructed_returns,
                                                       *reconstructed_placeholders)
            self.computations[comp_id] = computation
            return hetr_pb2.ComputationReply(comp_id=comp_id)
        except Exception:
            return hetr_pb2.ComputationReply(comp_id=-1, message=traceback.format_exc())

    def FeedInput(self, request, context):
        logger.info("server: feed_input")
        if request.comp_id not in self.computations:
            message = 'unknown computation id {}'.format(request.comp_id)
            return hetr_pb2.FeedInputReply(status=False, message=message)

        try:
            values = []
            for v in request.values:
                if v.HasField('scalar'):
                    values.append(protobuf_scalar_to_python(v.scalar))
                else:
                    values.append(pb_to_tensor(v.tensor))
            computation = self.computations[request.comp_id]

            if self.transformer.transformer_name == "gpu":
                import pycuda.driver as drv
                if self.transformer.runtime and \
                   not self.transformer.runtime.ctx == drv.Context.get_current():
                    self.transformer.runtime.ctx.push()
                outputs = computation(*values)
                self.transformer.runtime.ctx.pop()
            else:
                outputs = computation(*values)

            self.results[request.comp_id] = outputs

            return hetr_pb2.FeedInputReply(status=True)
        except Exception:
            return hetr_pb2.FeedInputReply(status=False, message=traceback.format_exc())

    def GetResults(self, request, context):
        logger.info("server: get_results")
        if request.comp_id not in self.results:
            message = 'unknown computation id {}'.format(request.comp_id)
            return hetr_pb2.GetResultsReply(status=False, message=message)

        try:
            pb_results = []
            for r in self.results[request.comp_id]:
                pb_val = hetr_pb2.Value()
                if is_scalar_type(r):
                    assign_scalar(pb_val.scalar, r)
                else:
                    pb_val.tensor.CopyFrom(tensor_to_protobuf(r))
                pb_results.append(pb_val)
            return hetr_pb2.GetResultsReply(status=True, results=pb_results)
        except Exception:
            return hetr_pb2.GetResultsReply(status=False, message=traceback.format_exc())

    def CloseTransformer(self, request, context):
        logger.info("server: close transformer")
        self.transformer.close()
        return hetr_pb2.CloseTransformerReply(status=True)

    def Close(self, request, context):
        logger.info("server: close, self.transformer_type %s", self.transformer_type)
<<<<<<< HEAD
        if self.transformer_type == 'cpu':
            from ngraph.transformers.cpu.hetr import HetrLocals
            HetrLocals.close_module()
=======
        if use_mlsl:
            HetrLocals.close_mlsl()
>>>>>>> 16df3994
        self.server.stop(0)
        return hetr_pb2.CloseReply()


def is_port_open(port):
    s = socket.socket(socket.AF_INET, socket.SOCK_STREAM)
    s.setsockopt(socket.SOL_SOCKET, socket.SO_REUSEADDR, 1)
    try:
        s.bind(('localhost', int(port)))
        return True
    except Exception as e:
        logger.info("is_port_open: port %s, exception: %s", port, e)
        return False
    finally:
        s.close()


def write_server_info(filename, port):
    pid = os.getpid()
    rank = MPI.COMM_WORLD.Get_rank()
    server_info = '{}:{}:{}'.format(rank, pid, port).strip()
    logger.info("write_server_info: line %s, filename %s", server_info, filename)
    with open(filename, "a") as f:
        fcntl.flock(f, fcntl.LOCK_EX)
        f.write(server_info + '\n')
        fcntl.flock(f, fcntl.LOCK_UN)
    return server_info


def serve():
    parser = argparse.ArgumentParser()
    parser.add_argument("-tf", "--tmpfile", nargs=1)
    parser.add_argument("-p", "--ports", nargs='+')
    args = parser.parse_args()
    comm = MPI.COMM_WORLD

    options = [('grpc.max_send_message_length', -1), ('grpc.max_receive_message_length', -1)]
    server = grpc.server(futures.ThreadPoolExecutor(max_workers=10), options=options)
    hetr_pb2_grpc.add_HetrServicer_to_server(HetrServer(comm, server), server)
    logger.info("server: rank %d, tmpfile %s, ports %s",
                comm.Get_rank(), args.tmpfile[0], args.ports if args.ports is not None else "")

    if args.ports is not None and len(args.ports) > comm.Get_rank():
        p = args.ports[comm.Get_rank()]
        if is_port_open(p):
            port = server.add_insecure_port('[::]:' + p)
        else:
            raise RuntimeError("port %s is already in use!", p)
    else:
        port = server.add_insecure_port('[::]:0')

    server.start()
    write_server_info(args.tmpfile[0], port)

    try:
        while True:
            time.sleep(_ONE_DAY_IN_SECONDS)
    except KeyboardInterrupt:
        server.stop(0)


if __name__ == '__main__':
    serve()<|MERGE_RESOLUTION|>--- conflicted
+++ resolved
@@ -149,14 +149,8 @@
 
     def Close(self, request, context):
         logger.info("server: close, self.transformer_type %s", self.transformer_type)
-<<<<<<< HEAD
-        if self.transformer_type == 'cpu':
-            from ngraph.transformers.cpu.hetr import HetrLocals
-            HetrLocals.close_module()
-=======
         if use_mlsl:
             HetrLocals.close_mlsl()
->>>>>>> 16df3994
         self.server.stop(0)
         return hetr_pb2.CloseReply()
 
