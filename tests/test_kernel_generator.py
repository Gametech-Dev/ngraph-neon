--- conflicted
+++ resolved
@@ -39,10 +39,7 @@
     np.testing.assert_allclose(val1, val2, atol=0, rtol=0)
 
     transformer.cleanup()
-<<<<<<< HEAD
-=======
 
->>>>>>> f4d5e945
 
 def test_4d_elementwise(transformer_factory):
     for c_len, h_len, w_len, n_len in [(16, 10, 28, 32),
@@ -61,11 +58,7 @@
         out = ng.add(x, y)
 
         with executor(out) as ex:
-<<<<<<< HEAD
-        	graph_val = ex()
-=======
             graph_val = ex()
->>>>>>> f4d5e945
         np_val = np.add(x_val, y_val)
         np.testing.assert_allclose(graph_val, np_val, rtol=1e-4)
 
@@ -85,13 +78,8 @@
         out1 = ng.sum(x, reduction_axes=[H])
         out2 = ng.sum(x, reduction_axes=[N])
 
-<<<<<<< HEAD
-	with executor([out1, out2]) as ex:
-		graph_val1, graph_val2 = ex()
-=======
     with executor([out1, out2]) as ex:
         graph_val1, graph_val2 = ex()
->>>>>>> f4d5e945
         np_val1 = np.sum(x_val, 1)
         np_val2 = np.sum(x_val, 3)
         np.testing.assert_allclose(graph_val1, np_val1, rtol=1e-4)
@@ -116,12 +104,7 @@
         im = ng.reciprocal(x)
         out = ng.sum(ng.add(im, y), reduction_axes=[C])
 
-<<<<<<< HEAD
-        with executor(out) as ex: 
-        	graph_val = ex()
-=======
         with executor(out) as ex:
             graph_val = ex()
->>>>>>> f4d5e945
         np_val = np.sum(np.add(np.reciprocal(x_val), y_val), 0)
         np.testing.assert_allclose(graph_val, np_val, rtol=1e-4)