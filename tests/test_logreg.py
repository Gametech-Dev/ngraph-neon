--- conflicted
+++ resolved
@@ -37,7 +37,6 @@
         return grad, loss, self.thetas
 
 
-<<<<<<< HEAD
 def test_logreg(transformer_factory):
     # xs: (C, N), y: (N,)
     xs = np.array([[0.52, 0.88, 0.52, 0.74],
@@ -47,39 +46,16 @@
     max_iter = 10
     alpha = 0.1
     thetas = np.array([0., 0., 0.])
-=======
-def ngraph_logreg(xs_np, ys_np, max_iter, alpha):
-    # axis
-    C, N = ng.make_axis(length=3), ng.make_axis(length=4)
-
-    def sigmoid(x):
-        return 1. / (1. + ng.exp(-x))
-
-    def predict(thetas, xs):
-        return sigmoid(ng.dot(thetas, xs))
->>>>>>> e12cb9e5
 
     np_logreg = NumpyLogreg(xs, ys, thetas)
 
-<<<<<<< HEAD
-    C = ng.make_axis(length=3).named('C')
-    N = ng.make_axis(length=4).named('N')
+    C, N = ng.make_axis(length=3), ng.make_axis(length=4)
 
     # input tensors
-    xs_v = ng.placeholder((C, N)).named('xs')
-    ys_v = ng.placeholder([N]).named('ys')
-    alpha_v = ng.placeholder(()).named('alpha')
-    thetas_var = ng.variable([C - 1], initial_value=thetas).named("thetas")
-=======
-    # input tensors
-    xs = ng.placeholder([C, N])
-    ys = ng.placeholder([N])
-
-    # init weights
-    thetas_np = np.array([0., 0., 0.])
-    thetas_numpy_tensor = ng.constant(thetas_np, [C - 1])
-    thetas = ng.variable([C - 1], initial_value=thetas_numpy_tensor)
->>>>>>> e12cb9e5
+    xs_v = ng.placeholder((C, N))
+    ys_v = ng.placeholder([N])
+    alpha_v = ng.placeholder(())
+    thetas_var = ng.variable([C - 1], initial_value=thetas)
 
     # define ops
     ys_pred = ng.sigmoid(ng.dot(thetas_var, xs_v))
