# ----------------------------------------------------------------------------
# Copyright 2016 Nervana Systems Inc.
# Licensed under the Apache License, Version 2.0 (the "License");
# you may not use this file except in compliance with the License.
# You may obtain a copy of the License at
#
#      http://www.apache.org/licenses/LICENSE-2.0
#
# Unless required by applicable law or agreed to in writing, software
# distributed under the License is distributed on an "AS IS" BASIS,
# WITHOUT WARRANTIES OR CONDITIONS OF ANY KIND, either express or implied.
# See the License for the specific language governing permissions and
# limitations under the License.
# ----------------------------------------------------------------------------
from __future__ import division
from builtins import range

import numpy as np
import pytest
import ngraph as ng
import collections
from ngraph.testing import check_derivative, ExecutorFactory, \
    RandomTensorGenerator, numeric_derivative, executor

pytestmark = pytest.mark.transformer_dependent
pytest.mark.argon_disab_loose = pytest.mark.xfail(pytest.config.getvalue("transformer") == "argon",
                                                  reason="Not supported by argon backend",
                                                  strict=False)


rng = RandomTensorGenerator(0, np.float32)


def test_constant_multiply(transformer_factory):
    # TODO: better error message when missing axes length in cases where it
    # is needed
    Y = ng.make_axis(length=1)

    # TODO: don't require axes
    a = ng.constant(np.array([4.0], dtype='float32'), [Y])
    b = ng.constant(np.array([2.0], dtype='float32'), [Y])

    c = ng.multiply(a, b)

    with executor(c) as ex:
        result = ex()
    ng.testing.assert_allclose(result, [8])


def test_constant_tensor_multiply(transformer_factory):
    Y = ng.make_axis(length=2)
    N = ng.make_axis(length=2)

    a = ng.constant(np.array([[1.0, 1.0], [1.0, 1.0]], dtype='float32'), [Y, N])
    b = ng.constant(np.array([[1.0, 1.0], [1.0, 1.0]], dtype='float32'), [Y, N])

    c = ng.multiply(a, b)

    with executor(c) as ex:
        result = ex()
        ng.testing.assert_allclose(result, [[1.0, 1.0], [1.0, 1.0]])


def test_tensor_sum_single_reduction_axes(transformer_factory):
    """TODO."""
    Y = ng.make_axis(length=2)
    N = ng.make_axis(length=2)

    a = ng.constant(np.array([[1.0, 1.0], [1.0, 1.0]], dtype='float32'), [N, Y])

    b = ng.sum(a, reduction_axes=Y)

    with executor(b) as ex:
        result = ex()
        ng.testing.assert_allclose(result, [2.0, 2.0])


def test_scalar(transformer_factory):
    """TODO."""
    # Simple evaluation of a scalar
    val = 5
    x = ng.constant(val)

    with executor(x) as ex:
        cval = ex()
    assert cval.shape == ()
    ng.testing.assert_allclose(cval, val)


def test_tensor_constant(transformer_factory):
    W = ng.make_axis().named('W')
    H = ng.make_axis().named('H')

    # Pass a NumPy array through as a constant
    W.length = 10
    H.length = 20
    aaxes = ng.make_axes([W, H])
    ashape = aaxes.lengths
    asize = aaxes.size
    aval = np.arange(asize, dtype=np.float32).reshape(ashape)

    x = ng.constant(aval, aaxes)
    with executor(x) as ex:
        cval = ex()
    ng.testing.assert_allclose(cval, aval)


@pytest.mark.flex_disabled
def test_placeholder(transformer_factory):
    W = ng.make_axis(length=10)
    H = ng.make_axis(length=20)

    # Pass array through a placeholder
    aaxes = ng.make_axes([W, H])
    ashape = aaxes.lengths
    asize = aaxes.size
    aval = np.arange(asize, dtype=np.float32).reshape(ashape)

    x = ng.placeholder(aaxes)
    d = 2 * x
    d2 = ng.squared_L2(x, out_axes=None)

    with ExecutorFactory() as ex:
        # Return placeholder, param is placeholder
        placeholder_fun = ex.executor(x, x)
        prod_fun = ex.executor([d, d2], x)

        cval = placeholder_fun(aval)
        ng.testing.assert_allclose(cval, aval)

        # Pass a different array though
        u = rng.uniform(-1.0, 1.0, aaxes)
        cval = placeholder_fun(u)
        ng.testing.assert_allclose(cval, u)

        cval, s = prod_fun(aval)
        ng.testing.assert_allclose(cval, aval * 2)
        ng.testing.assert_allclose(s[()], np.dot(aval.flatten(), aval.flatten()))

        cval, s = prod_fun(u)
        u2 = u * 2
        ng.testing.assert_allclose(cval, u2)
        ng.testing.assert_allclose(s[()], np.dot(u.flatten(), u.flatten()))


@pytest.fixture(params=['sum', 'prod', 'max', 'min'])
def reduction(request):
    return request.param


@pytest.fixture(params=[
    slice(0, 1, None),
    slice(1, 2, None),
    slice(2, None, None),
    slice(0, 2, None),
    slice(1, None, None)
])
def sub_axes(request):
    return request.param


# TODO this is a non-strict disable since not all parametrizations fail argon
@pytest.mark.argon_disab_loose  # TODO Triage
def test_reduction(transformer_factory, reduction, sub_axes):
    axes = ng.make_axes([ng.make_axis(length=4),
                         ng.make_axis(length=4),
                         ng.make_axis(length=4)])

    u = rng.uniform(-1.0, 1.0, axes)

    npred = getattr(np, reduction)
    bered = getattr(ng, reduction)
    reduction_axes = axes[sub_axes]

    p_u = ng.placeholder(axes)
    dims = tuple(axes.index(axis) for axis in reduction_axes)
    npval = npred(u, dims)
    graph_reduce = bered(p_u, reduction_axes=reduction_axes)
    with executor(graph_reduce, p_u) as ex:
        graph_val = ex(u)
        ng.testing.assert_allclose(
            npval, graph_val, rtol=1e-5), 'red:{red}, axes:{axes}'.format(
            red=reduction, axes=reduction_axes)


@pytest.mark.flex_disabled
@pytest.config.argon_disabled  # TODO Triage
def test_reduction_deriv(transformer_factory, reduction, sub_axes):
    if reduction in ('max', 'min'):
        pytest.skip("max/min needed to be tested differently")
    axes = ng.make_axes([ng.make_axis(length=4),
                         ng.make_axis(length=10),
                         ng.make_axis(length=10)])

    delta = .001

    u = rng.discrete_uniform(1.0, 2.0, 2 * delta, axes)

    bered = getattr(ng, reduction)
    reduction_axes = axes[sub_axes]

    # Need to test max/min differently since if two elements are extremums
    # and we modify one, the derivative will change.
    p_u = ng.placeholder(axes)
    graph_reduce = bered(p_u, reduction_axes=reduction_axes)

    check_derivative(graph_reduce, p_u, delta, u, atol=1e-1, rtol=1e-1)


@pytest.mark.flex_disabled
@pytest.config.argon_disabled  # TODO Triage
def test_prod_constant(transformer_factory):
    """
    Test reduce product of constants
    """
    A0 = ng.make_axis(length=2)
    A1 = ng.make_axis(length=3)
    A2 = ng.make_axis(length=4)

    # ngrpah ops
    const_3d = ng.broadcast(ng.constant(2., axes=[]), axes=[A0, A1, A2])
    prod_0 = ng.prod(const_3d, reduction_axes=[A0])
    prod_1 = ng.prod(const_3d, reduction_axes=[A1])
    prod_2 = ng.prod(const_3d, reduction_axes=[A2])
    prod_0_1 = ng.prod(const_3d, reduction_axes=[A0, A1])
    prod_0_2 = ng.prod(const_3d, reduction_axes=[A0, A2])
    prod_1_2 = ng.prod(const_3d, reduction_axes=[A1, A2])
    prod_0_1_2 = ng.prod(const_3d, reduction_axes=[A0, A1, A2])

    # numpy results
    np_const_3d = np.ones((2, 3, 4)) * 2.
    res_0_np = np.prod(np_const_3d, axis=(0))
    res_1_np = np.prod(np_const_3d, axis=(1))
    res_2_np = np.prod(np_const_3d, axis=(2))
    res_0_1_np = np.prod(np_const_3d, axis=(0, 1))
    res_0_2_np = np.prod(np_const_3d, axis=(0, 2))
    res_1_2_np = np.prod(np_const_3d, axis=(1, 2))
    res_0_1_2_np = np.prod(np_const_3d, axis=(0, 1, 2))

    # define comp
    with ExecutorFactory() as ex:
        comps = ex.executor([prod_0, prod_1, prod_2, prod_0_1, prod_0_2, prod_1_2,
                             prod_0_1_2])

        res_0_ng, res_1_ng, res_2_ng, res_0_1_ng, res_0_2_ng, res_1_2_ng, res_0_1_2_ng = comps()

    np.testing.assert_allclose(res_0_np, res_0_ng)
    np.testing.assert_allclose(res_1_np, res_1_ng)
    np.testing.assert_allclose(res_2_np, res_2_ng)
    np.testing.assert_allclose(res_0_1_np, res_0_1_ng)
    np.testing.assert_allclose(res_0_2_np, res_0_2_ng)
    np.testing.assert_allclose(res_1_2_np, res_1_2_ng)
    np.testing.assert_allclose(res_0_1_2_np, res_0_1_2_ng)


@pytest.mark.flex_disabled
@pytest.config.argon_disabled  # TODO Triage
def test_prod_deriv(transformer_factory):
    """
    Test reduce product's gradient
    """
    def power_set(lst):
        """
        power_set([0, 1, 2]) is:
        [[], [0], [1], [0, 1], [2], [0, 2], [1, 2], [0, 1, 2]]
        """
        result = [[]]
        for x in lst:
            result.extend([subset + [x] for subset in result])
        return result

    def get_all_reduction_axes(axes):
        """
        Get all possible reduction axes
        """
        ndim = len(axes.lengths)
        if ndim == 0:
            return axes
        else:
            results = []
            all_indices = power_set(range(ndim))
            for indices in all_indices:
                if not indices:
                    results.append(ng.make_axes([]))
                else:
                    results.append(ng.make_axes([axes[index] for index in indices]))
            return results

    def shape_to_axes(shape):
        """
        Convert shape to axes
        """
        if not shape:
            return ng.make_axes()
        axes = ng.make_axes([ng.make_axis(length=s) for s in shape])
        return axes

    # test cases
    test_cases = [
        np.array([[[1., 2., 3.], [4., 5., 0.], [0., 6., 0.]],
                  [[1., 2., 3.], [4., 5., 6.], [7., 8., 0.]]]),
        np.array([[1., 2., 3.], [4., 5., 0.], [0., 6., 0.]]),
        np.array([1., 2., 3.]),
        np.array([0., 2., 3.]),
        np.array([0., 0., 3.]),
        np.array([0., 0., 0.]),
        np.array([0.]),
        np.array([2.]),
        np.array(0.),
        np.array(2.),
    ]

    for x_val in test_cases:
        axes = shape_to_axes(x_val.shape)
        all_reduction_axes = get_all_reduction_axes(axes)
        for reduction_axes in all_reduction_axes:
            x = ng.placeholder(axes=axes)
            x_prod = ng.prod(x, reduction_axes)
            check_derivative(x_prod, x, 0.001, x_val, atol=1e-3, rtol=1e-3)


def test_reciprocal(transformer_factory, input_tensor):
    """TODO."""
    p_u = input_tensor
    u = rng.uniform(.1, 5.0, p_u.axes)

    rec_u_np = np.reciprocal(u)
    rec_u = ng.reciprocal(p_u)

    with ExecutorFactory() as ex:
        rec_u_graph = ex.executor(rec_u, p_u)(u)
    ng.testing.assert_allclose(rec_u_np, rec_u_graph)


def test_reciprocal_derivative(transformer_factory, input_tensor):
    """TODO."""
    p_u = input_tensor

    delta = .001

    u = rng.uniform(.1, 5.0, p_u.axes)

    rec_u = ng.reciprocal(p_u)

    check_derivative(rec_u, p_u, delta, u, atol=1e-2, rtol=1e-2)


@pytest.fixture
def symmetric_tensor():
    axes = ng.make_axes([ng.make_axis(length=10), ng.make_axis(length=10)])
    return ng.placeholder(axes)


@pytest.fixture(scope="module")
def batch_axis(request):
    return ng.make_axis(length=request.config.getoption("--batch_size"),
                        name='N')


@pytest.fixture(scope="module")
def feature_axis():
    return ng.make_axis(length=3)


@pytest.fixture(scope="module")
def recurrent_axis():
    return ng.make_axis(length=4, name='REC')


@pytest.fixture(scope="module")
def input_axes(feature_axis, batch_axis):
    return ng.make_axes([feature_axis, batch_axis])


@pytest.fixture
def input_tensor(input_axes):
    return ng.placeholder(input_axes)


@pytest.fixture
def recurrent_input_tensor(feature_axis, recurrent_axis, batch_axis):
    axes = ng.make_axes([feature_axis, batch_axis, recurrent_axis])
    return ng.placeholder(axes)


@pytest.fixture(params=['add', 'subtract', 'multiply', 'divide'])
def elementwise_binary_op(request):
    return request.param


@pytest.fixture(params=['exp', 'log', 'tanh'])
def elementwise_unary_op(request):
    return request.param


def test_elementwise_binary_ops_matched_args(
    transformer_factory,
    elementwise_binary_op,
    symmetric_tensor
):
    """TODO."""
    np_op = getattr(np, elementwise_binary_op)
    be_op = getattr(ng, elementwise_binary_op)
    p_u = symmetric_tensor
    p_v = ng.placeholder(p_u.axes)

    u = rng.uniform(-1.0, 1.0, p_u.axes)
    v = rng.uniform(1.0, 2.0, p_v.axes)

    compare_f_at_x(
        be_op(p_u, p_v), [p_u, p_v],
        np_op, [u, v],
        atol=1e-4, rtol=1e-4
    )


def test_elementwise_binary_ops_matched_args_deriv_lhs(
    transformer_factory,
    elementwise_binary_op,
    symmetric_tensor
):
    """TODO."""
    be_op = getattr(ng, elementwise_binary_op)
    p_u = symmetric_tensor
    p_v = ng.placeholder(p_u.axes)

    u = rng.uniform(-1.0, 1.0, p_u.axes)
    v = rng.uniform(1.0, 2.0, p_v.axes)

    check_derivative(
        be_op(p_u, p_v), p_u, 0.001, u,
        parameters=[p_v],
        parameter_values=[v],
        atol=1e-4, rtol=1e-4,
    )


def test_elementwise_binary_ops_matched_args_deriv_rhs(
    transformer_factory,
    elementwise_binary_op,
    symmetric_tensor
):
    """TODO."""
    be_op = getattr(ng, elementwise_binary_op)
    p_u = symmetric_tensor
    p_v = ng.placeholder(p_u.axes)

    u = rng.uniform(-1.0, 1.0, p_u.axes)
    v = rng.uniform(1.0, 2.0, p_v.axes)

    check_derivative(
        be_op(p_u, p_v), p_v, 0.001, v,
        parameters=[p_u],
        parameter_values=[u],
        atol=1e-3, rtol=1e-3,
    )


def test_elementwise_unary_ops_matched_args(
    transformer_factory,
    elementwise_unary_op,
    symmetric_tensor
):
    """TODO."""
    delta = .001
    np_op = getattr(np, elementwise_unary_op)
    be_op = getattr(ng, elementwise_unary_op)

    p_u = symmetric_tensor
    u = rng.uniform(1.0, 2.0, p_u.axes)
    u_np = np_op(u)
    result_op = be_op(p_u)

    with ExecutorFactory() as ex:
        fun = ex.executor(result_op, p_u)
        dudunum_fun = ex.numeric_derivative(result_op, p_u, delta)
        dudut_fun = ex.derivative(result_op, p_u)

        u_t = fun(u)
        ng.testing.assert_allclose(u_np, u_t, atol=1e-4, rtol=1e-4)
        dudunum = dudunum_fun(u)
        dudut = dudut_fun(u)
        ng.testing.assert_allclose(dudunum, dudut, atol=1e-3, rtol=1e-3)


@pytest.mark.flex_disabled
def test_elementwise_ops_unmatched_args(
    transformer_factory,
    elementwise_binary_op,
    batch_axis
):
    """TODO."""
    W = ng.make_axis(length=5)
    H = ng.make_axis(length=5)
    N = batch_axis

    broadcast_dims = (W.length, H.length, 1)

    np_op = getattr(np, elementwise_binary_op)
    be_op = getattr(ng, elementwise_binary_op)

    # Matched sizes
    p_u = ng.placeholder([W, H])
    p_v = ng.placeholder([W, H, N])
    u = rng.uniform(1.0, 2.0, p_u.axes)
    v = rng.uniform(1.0, 2.0, p_v.axes)

    # u op v
    uv_np = np_op(u.reshape(broadcast_dims), v)
    uv_op = be_op(p_u, p_v)

    with ExecutorFactory() as ex:

        # fun(u, v)
        uv_fun = ex.executor(uv_op, p_u, p_v)
        duvdunum_fun = ex.numeric_derivative(uv_op, p_u, .001, p_v)
        duvdut_fun = ex.derivative(uv_op, p_u, p_v)
        duvdvnum_fun = ex.numeric_derivative(uv_op, p_v, .001, p_u)
        duvdvt_fun = ex.derivative(uv_op, p_v, p_u)

        # fun(v, u)
        vu_np = np_op(v, u.reshape(broadcast_dims))
        vu_op = be_op(p_v, p_u)

        vu_fun = ex.executor(vu_op, p_u, p_v)
        dvudunum_fun = ex.numeric_derivative(vu_op, p_u, .001, p_v)
        dvudut_fun = ex.derivative(vu_op, p_u, p_v)
        dvudvnum_fun = ex.numeric_derivative(vu_op, p_v, .001, p_u)
        dvudvt_fun = ex.derivative(vu_op, p_v, p_u)

        # u op v
        result_be = uv_fun(u, v)
        ng.testing.assert_allclose(uv_np, result_be, atol=1e-4, rtol=1e-4)
        duvdunum = duvdunum_fun(u, v)
        duvdut = duvdut_fun(u, v)
        ng.testing.assert_allclose(duvdunum, duvdut, atol=1e-3, rtol=1e-3)

        duvdvnum = duvdvnum_fun(v, u)
        duvdvt = duvdvt_fun(v, u)
        ng.testing.assert_allclose(duvdvnum, duvdvt, atol=1e-3, rtol=1e-3)

        # v op u

        result_be = vu_fun(u, v)
        ng.testing.assert_allclose(vu_np, result_be, atol=1e-4, rtol=1e-4)
        dvudunum = dvudunum_fun(u, v)
        dvudut = dvudut_fun(u, v)
        ng.testing.assert_allclose(dvudunum, dvudut, atol=1e-3, rtol=1e-3)

        dvudvnum = dvudvnum_fun(v, u)
        dvudvt = dvudvt_fun(v, u)
        ng.testing.assert_allclose(dvudvnum, dvudvt, atol=1e-3, rtol=1e-3)


def np_softmax(x, axis):
    """
    TODO.

    Arguments:
      x: TODO
      axis: TODO

    Returns:
      TODO
    """
    # Shape for broadcasts
    shape = list(x.shape)
    shape[axis] = 1

    exps = np.exp(x - np.max(x, axis).reshape(shape))
    return exps / np.sum(exps, axis).reshape(shape)


def cross_entropy_binary_logistic(x, t):
    """
    TODO.

    Arguments:
      x: TODO
      t: TODO

    Returns:
      TODO
    """
    y = 1.0 / (1.0 + np.exp(-x))
    return -(np.log(y) * t + np.log(1 - y) * (1 - t))


def cross_entropy_binary_logistic_shortcut(x, t):
    """
    TODO.

    Arguments:
      x: TODO
      t: TODO

    Returns:
      TODO
    """
    y = 1.0 / (1.0 + np.exp(-x))
    return (1.0 - t) * x - np.log(y)


def test_cross_entropy_binary_logistic_shortcut(
    transformer_factory,
    input_tensor,
):
    """TODO."""
    p_u = input_tensor
    p_v = ng.placeholder(p_u.axes)
    u = rng.uniform(-3.0, 3.0, p_u.axes)
    v = np_softmax(rng.uniform(-3.0, 3.0, p_u.axes), 0)

    cel = cross_entropy_binary_logistic(u, v)
    cel_shortcut = cross_entropy_binary_logistic_shortcut(u, v)
    ng.testing.assert_allclose(cel, cel_shortcut, rtol=1e-5)

    with executor(ng.cross_entropy_binary_inner(ng.sigmoid(p_u), p_v), p_u, p_v) as ex:
        cel_graph = ex(u, v)
    ng.testing.assert_allclose(cel, cel_graph, rtol=1e-5)


def test_cross_entropy_binary(
    transformer_factory,
    input_tensor
):
    """TODO."""
    p_u = input_tensor
    p_v = ng.placeholder(p_u.axes)

    u = rng.uniform(-3.0, 3.0, p_u.axes)
    v = rng.uniform(-3.0, 3.0, p_u.axes)

    delta = .001

    y = ng.sigmoid(p_u)
    t = ng.softmax(p_v)
    val_u = ng.cross_entropy_binary_inner(y, t)

    with ExecutorFactory() as ex:
        dval_u_num_fun = ex.numeric_derivative(val_u, p_u, delta, p_v)
        dval_u_graph_fun = ex.derivative(val_u, p_u, p_v)

        dval_u_num = dval_u_num_fun(u, v)
        dval_u_graph = dval_u_graph_fun(u, v)
        ng.testing.assert_allclose(dval_u_graph, dval_u_num, atol=1e-2, rtol=1e-2)


def test_cross_entropy_binary_unmatched_axes(input_tensor):
    """If y and t have different axes, an error should be thrown immediately"""
    y = input_tensor
    feature_axis, batch_axis = y.axes
    t = ng.placeholder([ng.make_axis(feature_axis.length), batch_axis])

    with pytest.raises(ng.UnmatchedAxesError):
        ng.cross_entropy_binary_inner(y, t)


def adiff_softmax(x):
    """
    The version of the diff we use in autodiff, without batch axis.

    Arguments:
      x: return:

    Returns:
      TODO
    """

    def softmax_adiff(y_, y):
        """
        TODO.

        Arguments:
          y_: TODO
          y: TODO

        Returns:
          TODO
        """
        z = y_ * y
        zs = z.sum()
        x_ = z - zs * y
        return x_

    y = np_softmax(x, 0)
    n = x.shape[0]
    result = np.zeros((n, n))
    y_ = np.zeros_like(x)
    for i in range(n):
        y_[i] = 1
        result[i, :] = softmax_adiff(y_, y)
        y_[i] = 0
    return result


def test_np_softmax(batch_axis):
    """TODO."""
    N = batch_axis
    C = ng.make_axis(length=20)

    # set up some distributions
    u = np.empty((C.length, N.length))
    u = rng.uniform(0, 1, ng.make_axes([C, N]))
    u = u / sum(u, 0).reshape(1, N.length)

    # Put them in pre-softmax form
    x = np.log(u) + rng.uniform(-5000, 5000,
                                ng.make_axes([N])).reshape(1, N.length)

    s = np_softmax(x, 0)
    ng.testing.assert_allclose(s, u, atol=1e-6, rtol=1e-3)

    # Drop batch axis and test the derivative
    x0 = x[:, 0]

    def np_softmax_0(x):
        """
        TODO.

        Arguments:
          x: TODO

        Returns:

        """
        return np_softmax(x, 0)

    a = numeric_derivative(np_softmax_0, x0, .001)
    s = adiff_softmax(x0)
    ng.testing.assert_allclose(s, a, atol=1e-2, rtol=1e-2)


def np_cross_entropy_multi(y, t, axis=None):
    """
    TODO.

    Arguments:
      y: TODO
      t: TODO
      axis: TODO

    Returns:
      TODO
    """
    return -np.sum(np.log(y) * t, axis=axis)


<<<<<<< HEAD
# Flex disabled - because of the strict tolerance (rtol, atol) and too wide range of input values
@pytest.mark.flex_disabled
=======
@pytest.config.argon_disabled  # TODO triage
>>>>>>> eb7727ee
def test_softmax(transformer_factory, input_tensor):
    """TODO."""
    p_x = input_tensor
    N = p_x.axes.batch_axes()[0]
    W = p_x.axes.sample_axes()[0]
    # set up some distributions
    u = rng.uniform(0, 1, p_x.axes)
    u = u / sum(u, 0).reshape(1, N.length)

    # Put them in pre-softmax form
    x = np.log(u) + rng.uniform(-5000, 5000,
                                ng.make_axes([N])).reshape(1, N.length)

    with ExecutorFactory() as ex:
        smax_w_fun = ex.executor(ng.softmax(p_x, normalization_axes=ng.make_axes([W])), p_x)
        smax_fun = ex.executor(ng.softmax(p_x), p_x)

        s = smax_w_fun(x)
        ng.testing.assert_allclose(s, u, atol=1e-6, rtol=1e-3)

        x = rng.uniform(-5000, 5000, p_x.axes)
        u = np_softmax(x, 0)
        s = smax_w_fun(x)
        ng.testing.assert_allclose(s, u, atol=1e-6, rtol=1e-3)

        # Test with softmax_axis default
        s = smax_fun(x)
        ng.testing.assert_allclose(s, u, atol=1e-6, rtol=1e-3)


def test_softmax2(transformer_factory, input_tensor):
    p_x = input_tensor
    x = rng.uniform(0, 1, p_x.axes)

    compare_f_at_x(ng.softmax(p_x), p_x, lambda x: np_softmax(x, 0), x, rtol=1e-5)


def test_softmax_deriv(transformer_factory, input_tensor):
    p_x = input_tensor
    x = rng.uniform(0, 1, p_x.axes)

    check_derivative(ng.softmax(p_x), p_x, 0.001, x, atol=1e-2, rtol=1e-2)


def test_softmax_rec(transformer_factory, recurrent_input_tensor):
    p_x = recurrent_input_tensor
    x = rng.uniform(0, 1, p_x.axes)

    compare_f_at_x(ng.softmax(p_x), p_x, lambda x: np_softmax(x, 0), x, rtol=1e-5)


def test_softmax_rec_deriv(transformer_factory, recurrent_input_tensor):
    p_x = recurrent_input_tensor
    x = rng.uniform(0, 1, p_x.axes)

    check_derivative(ng.softmax(p_x), p_x, 0.001, x, atol=1e-2, rtol=1e-2)


def test_cross_entropy_softmax(transformer_factory, input_tensor):
    p_x = input_tensor
    p_t = ng.placeholder(p_x.axes)

    cross_entropy_sm_x_t = ng.cross_entropy_multi(ng.softmax(p_x), p_t)

    x = rng.uniform(0, 1, p_x.axes)
    t = np_softmax(rng.uniform(0, 1, p_t.axes), 0)

    def f_np(x, t):
        return np_cross_entropy_multi(np_softmax(x, 0), t, axis=0)

    compare_f_at_x(cross_entropy_sm_x_t, [p_x, p_t], f_np, [x, t], rtol=1e-5)


def test_cross_entropy_softmax_deriv(transformer_factory, input_tensor):
    p_x = input_tensor
    p_t = ng.placeholder(p_x.axes)

    x = rng.uniform(0, 1, p_x.axes)
    t = np_softmax(rng.uniform(0, 1, p_t.axes), 0)

    check_derivative(
        ng.cross_entropy_multi(ng.softmax(p_x), p_t),
        p_x, 0.001, x,
        parameters=[p_t],
        parameter_values=[t],
        atol=1e-2, rtol=1e-2
    )


def test_cross_entropy_rec(transformer_factory, recurrent_input_tensor):
    p_x = recurrent_input_tensor
    p_t = ng.placeholder(p_x.axes)

    cross_entropy_sm_x_t = ng.cross_entropy_multi(ng.softmax(p_x), p_t)

    x = rng.uniform(0, 1, p_x.axes)
    t = np_softmax(rng.uniform(0, 1, p_t.axes), 0)

    def f_np(x, t):
        return np_cross_entropy_multi(np_softmax(x, 0), t, axis=0)

    compare_f_at_x(cross_entropy_sm_x_t, [p_x, p_t], f_np, [x, t], rtol=1e-5)


def test_cross_entropy_softmax_rec_deriv(transformer_factory, recurrent_input_tensor):
    p_x = recurrent_input_tensor
    p_t = ng.placeholder(p_x.axes)

    x = rng.uniform(0, 1, p_x.axes)
    t = np_softmax(rng.uniform(0, 1, p_t.axes), 0)

    check_derivative(
        ng.cross_entropy_multi(ng.softmax(p_x), p_t),
        p_x, 0.001, x,
        parameters=[p_t],
        parameter_values=[t],
        atol=1e-2, rtol=1e-2
    )


def test_cross_entropy_multi_unmatched_axes(input_tensor):
    """If y and t have different axes, an error should be thrown immediately"""
    y = input_tensor
    feature_axis, batch_axis = y.axes
    t = ng.placeholder([ng.make_axis(feature_axis.length), batch_axis])

    with pytest.raises(ng.UnmatchedAxesError):
        ng.cross_entropy_multi(y, t)


def test_cross_entropy_multi_axis_order(transformer_factory, input_tensor):
    """If y and t have different axis orders, it should give the same result"""
    y = input_tensor
    t1 = ng.placeholder(y.axes)

    # Reorder axes
    feature_axis, batch_axis = y.axes
    t2 = ng.placeholder(ng.make_axes([batch_axis, feature_axis]))

    # Set up numpy variables
    np_y = np.random.uniform(0, 1, y.axes.lengths)
    if feature_axis.length > batch_axis.length:
        np_t1 = np.eye(feature_axis.length)[:, :batch_axis.length]
    else:
        np_t1 = np.eye(batch_axis.length)[:feature_axis.length, :]
    np_t2 = np_t1.T

    with ExecutorFactory() as ex:
        f1 = ex.executor(ng.cross_entropy_multi(ng.softmax(y), t1), y, t1)
        f2 = ex.executor(ng.cross_entropy_multi(ng.softmax(y), t2), y, t2)

        out1 = f1(np_y, np_t1)
        out2 = f2(np_y, np_t2)
        ng.testing.assert_allclose(out1.ravel(), out2.ravel(), rtol=1e-5)


def test_sigmoid_deriv(transformer_factory, input_tensor):
    """TODO."""
    p_u = input_tensor
    u = rng.uniform(-3.0, 3.0, p_u.axes)

    val_u = ng.sigmoid(p_u)

    check_derivative(val_u, p_u, 0.001, u, atol=1e-2, rtol=1e-2)


def test_log_sigmoid_deriv(transformer_factory, input_tensor):
    """TODO."""
    p_u = input_tensor
    u = rng.uniform(-3.0, 3.0, p_u.axes)

    log_val_u = ng.log(ng.sigmoid(p_u))

    check_derivative(log_val_u, p_u, 0.001, u, atol=1e-2, rtol=1e-2)


def compare_f_at_x(f_be, x_be, f_np, x, **kwargs):
    """
    Compare op_graph implementation of a function with numpy implementation

    Arguments:
        f_be: op_graph function
        x_be: argument to op_graph
        f_np: numpy function
        x: value to pass in to both implementations of f
        kwargs: used to pass rtol/atol on to assert_allclose
    """
    # op_graph
    with ExecutorFactory() as ex:

        # if x_be and x are not tuples or lists, put them in lists with length 1
        if isinstance(x_be, (tuple, list)):
            assert len(x_be) == len(x)
        else:
            x_be = [x_be]
            x = [x]

        # numpy
        val_np = f_np(*x)

        val_be = ex.executor(f_be, *x_be)(*x)

        # compare numpy and op_graph
        ng.testing.assert_allclose(val_np, val_be, **kwargs)


def test_sigmoid_value(transformer_factory, input_tensor):
    """ check the output of sigmoid is the same as np """
    p_x = input_tensor
    x = rng.uniform(-3.0, 3.0, p_x.axes)

    compare_f_at_x(ng.sigmoid(p_x), p_x, lambda x: 1.0 / (1 + np.exp(-x)), x, rtol=1e-5)


def one_hot_comparison(hot_axes, axes, C):
    """
    TODO.

    Arguments:
      hot_axes: TODO
      axes: TODO
    """
    u = rng.random_integers(0, C.length - 1, axes, dtype=np.int8)
    u_p = ng.placeholder(axes, dtype=u.dtype)
    v = np.zeros(hot_axes.lengths, dtype=np.float32)
    udxiter = np.nditer(u, flags=['multi_index'])
    for uiter in udxiter:
        vindex = [int(uiter)]
        vindex.extend(udxiter.multi_index)
        v[tuple(vindex)] = 1

    with executor(ng.one_hot(u_p, axis=C), u_p) as ex:
        v_t = ex(u)
        ng.testing.assert_allclose(v_t, v)


def test_onehot(transformer_factory):
    """TODO."""
    C = ng.make_axis(length=4)
    H = ng.make_axis(length=32)
    W = ng.make_axis(length=32)
    N = ng.make_axis(length=128, name='N')

    one_hot_comparison(ng.make_axes([C, N]), ng.make_axes([N]), C)
    one_hot_comparison(ng.make_axes([C, W, H, N]), ng.make_axes([W, H, N]), C)


def test_clip(transformer_factory):
    H = ng.make_axis(length=5)
    W = ng.make_axis(length=4)
    axes = ng.make_axes([W, H])

    p_x = ng.placeholder(axes)
    x = (2 * rng.uniform(0, 1, axes) - 1) * 20
    clip_value = 10

    clip_func = ng.minimum(ng.maximum(p_x, -abs(clip_value)), abs(clip_value))

    # numpy results as expected results
    expected_result = np.clip(x, -abs(clip_value), abs(clip_value))

    with ExecutorFactory() as ex:
        costfunc = ex.executor(clip_func, p_x)
        result = costfunc(x)
        ng.testing.assert_allclose(result, expected_result)


def test_elementwise_fp16_in(transformer_factory):
    axes = ng.make_axes([ng.make_axis(length=2), ng.make_axis(length=2)])

    a = ng.constant(np.array([[1.0, 2.0], [4.0, 12.0]], dtype='float16'), axes,
                    dtype=np.dtype(np.float16))
    b = ng.constant(np.array([[1.0, 2.0], [6.0, 12.0]], dtype='float16'), axes,
                    dtype=np.dtype(np.float16))

    c = ng.multiply(a, b)

    with executor(c) as ex:
        result = ex()
        ng.testing.assert_allclose(result, [[1.0, 4.0], [24.0, 144.0]])


def test_elementwise_fp16_out(transformer_factory):
    axes = ng.make_axes([ng.make_axis(length=2), ng.make_axis(length=2)])

    a = ng.constant(np.array([[1.0, 2.0], [4.0, 12.0]], dtype='float32'), axes)
    b = ng.constant(np.array([[1.0, 2.0], [6.0, 12.0]], dtype='float32'), axes)

    c = ng.multiply(a, b, dtype=np.dtype(np.float16))

    with executor(c) as ex:
        result = ex()
        ng.testing.assert_allclose(result, [[1.0, 4.0], [24.0, 144.0]])


def test_argmax(transformer_factory):
    axes = ng.make_axes([ng.make_axis(length=2), ng.make_axis(length=8)])
    a = ng.placeholder(axes=axes)
    b = ng.argmax(a, out_axes=axes[0])

    with ExecutorFactory() as ex:
        func = ex.executor(b, a)
        baseline = func(np.array([[1, 2, 3, 4, 5, 6, 7, 8],
                                  [8, 7, 6, 5, 4, 3, 2, 1]],
                                 dtype=np.float32))
        expected = np.array([7, 0])
        ng.testing.assert_allclose(baseline, expected)


@pytest.config.argon_disabled  # TODO triage
def test_fill_slice(transformer_factory):
    axes = ng.make_axes([ng.make_axis(length=2), ng.make_axis(length=8)])
    a = ng.placeholder(axes=axes)
    b = ng.sequential([ng.fill(a[:, 1], 0), ng.value_of(a)])

    with ExecutorFactory() as ex:
        func = ex.executor(b, a)
        baseline = func(np.array([[1, 2, 3, 4, 5, 6, 7, 8],
                                  [8, 7, 6, 5, 4, 3, 2, 1]],
                                 dtype=np.float32))
        expected = np.array([[1, 0, 3, 4, 5, 6, 7, 8],
                             [8, 0, 6, 5, 4, 3, 2, 1]])
        ng.testing.assert_allclose(baseline, expected)


def test_empty_finalize():
    """Evaluating an empty CPUTransformer shouldn't raise any exceptions."""
    with ExecutorFactory() as ex:
        ex.transformer.initialize()


def test_tensor_derivative():
    """
    Ensure that a dTensor/dTensor fails if error tensor is not provided.
    """
    p = ng.placeholder(ng.make_axis(length=5))
    with pytest.raises(ValueError):
        ng.deriv(p, p)


@pytest.config.argon_disabled  # TODO triage
def test_mean(transformer_factory, input_tensor):
    inputs = input_tensor
    targets = ng.placeholder(inputs.axes)

    inp_stat = ng.mean(inputs, reduction_axes=inputs.axes.batch_axes())
    err = ng.sum(inp_stat - targets, out_axes=())
    with executor(err, inputs, targets) as comp_func:

        input_value = rng.uniform(-1, 1, inputs.axes)
        target_value = rng.uniform(-1, 1, targets.axes)
        ng_f_res = comp_func(input_value, target_value)

        np_f_res = np.sum(np.mean(input_value, axis=1, keepdims=True) - target_value)

        ng.testing.assert_allclose(np_f_res, ng_f_res, atol=1e-4, rtol=1e-4)


@pytest.config.argon_disabled  # TODO triage
def test_variance_wgrad(transformer_factory, input_tensor):
    inputs = input_tensor
    targets = ng.placeholder(inputs.axes)

    inp_stat = ng.variance(inputs, reduction_axes=inputs.axes.batch_axes())
    err = ng.sum(inp_stat - targets, out_axes=())
    d_inputs = ng.deriv(err, inputs)
    with executor([err, d_inputs], inputs, targets) as comp_func:

        input_value = rng.uniform(-0.1, 0.1, inputs.axes)
        target_value = rng.uniform(-0.1, 0.1, targets.axes)
        ng_f_res, ng_b_res = comp_func(input_value, target_value)

        np_f_res = np.sum(np.var(input_value, axis=1, keepdims=True) - target_value)

        ng.testing.assert_allclose(np_f_res, ng_f_res, atol=1e-4, rtol=1e-4)

        np_b_res = 2 * (input_value - np.mean(input_value, axis=1, keepdims=True))

        ng.testing.assert_allclose(np_b_res, ng_b_res, atol=1e-4, rtol=1e-4)


@pytest.config.argon_disabled  # TODO triage
def test_variance_sqrt_inverse(transformer_factory, input_tensor):
    inputs = input_tensor
    targets = ng.placeholder(inputs.axes)

    epsilon = 1e-3

    inp_stat = ng.reciprocal(
        ng.sqrt(
            ng.variance(inputs, reduction_axes=inputs.axes.batch_axes()) + epsilon
        )
    )
    err = ng.sum(inp_stat - targets, out_axes=())
    d_inputs = ng.deriv(err, inputs)
    with executor([err, d_inputs], inputs, targets) as comp_func:

        input_value = rng.uniform(-1, 1, inputs.axes)
        target_value = rng.uniform(-1, 1, targets.axes)
        ng_f_res, ng_b_res = comp_func(input_value, target_value)

        npv = np.var(input_value, axis=1, keepdims=True) + epsilon
        np_f_res = 1.0 / np.sqrt(npv)

        npv_delta = 2 * (input_value - np.mean(input_value, axis=1, keepdims=True))

        np_b_res = - 0.5 * np_f_res / npv * npv_delta

        np_f_res = np.sum(np_f_res - target_value)

        ng.testing.assert_allclose(np_f_res, ng_f_res, atol=1e-4, rtol=1e-4)
        ng.testing.assert_allclose(np_b_res, ng_b_res, atol=1e-4, rtol=1e-4)


def test_return_type(transformer_factory):
    x = ng.placeholder(())
    with ExecutorFactory() as ex:
        c0 = ex.executor(x, x)
        c1 = ex.executor([x], x)

        r0 = c0(1)
        assert r0 == 1

        r1 = c1(1)
        assert isinstance(r1, collections.Sequence)
        assert r1[0] == 1


def test_empty_computation(transformer_factory):
    with ExecutorFactory() as ex:
        computation = ex.executor(None)
        res = computation()
        assert not res


def test_wrong_placeholders(transformer_factory):
    x = ng.placeholder(())
    with ExecutorFactory() as ex:
        c = ex.executor(x, x)

        with pytest.raises(ValueError):
            c()

        with pytest.raises(ValueError):
            c(1, 2)

        assert c(1) == 1


@pytest.config.argon_disabled  # TODO triage
def test_broadcast_deriv_reorder(transformer_factory):
    H = ng.make_axis(2)
    W = ng.make_axis(3)

    x = ng.constant(np.random.rand(2, 3), axes=[H, W])
    x_broadcast = ng.broadcast(x, [W, H])
    x_sum = ng.sum(x_broadcast, out_axes=())
    dx = ng.deriv(x_sum, x)

    with ExecutorFactory() as ex:
        dx_fun = ex.executor(dx)
        ng.testing.assert_allclose(dx_fun(), np.ones((2, 3)))<|MERGE_RESOLUTION|>--- conflicted
+++ resolved
@@ -746,12 +746,9 @@
     return -np.sum(np.log(y) * t, axis=axis)
 
 
-<<<<<<< HEAD
 # Flex disabled - because of the strict tolerance (rtol, atol) and too wide range of input values
 @pytest.mark.flex_disabled
-=======
 @pytest.config.argon_disabled  # TODO triage
->>>>>>> eb7727ee
 def test_softmax(transformer_factory, input_tensor):
     """TODO."""
     p_x = input_tensor
