--- conflicted
+++ resolved
@@ -135,8 +135,6 @@
             sample_axes=inputs.axes.sample_axes())
 
 
-<<<<<<< HEAD
-=======
 def test_convolution_backprop(transformer_factory):
     """
     test convolution backprop path
@@ -187,7 +185,6 @@
     np.testing.assert_allclose(dcdf_sym_val, dcdf_num_val, rtol=1)
 
 
->>>>>>> d26911e8
 def test_convolution(transformer_factory):
     """
     test convolution forward path
@@ -274,11 +271,6 @@
     """
     Test deriv of conv followed by flatten
     """
-<<<<<<< HEAD
-    # set shape
-    C, D, H, W, N = (3, 1, 28, 28, 8)
-    C, T, R, S, K = (3, 1, 5, 5, 32)
-=======
 
     # set shape
     N = 8
@@ -286,54 +278,10 @@
     T, R, S, K = (1, 5, 5, 8)
 
     params = dict(pad_d=0, pad_h=0, pad_w=0, str_d=1, str_h=1, str_w=1)
->>>>>>> d26911e8
 
     # i, f, o axes
     ax_i = ng.make_axes([ax.C, ax.D, ax.H, ax.W, ax.N])
     ax_f = ng.make_axes([ax.C, ax.T, ax.R, ax.S, ax.K])
-<<<<<<< HEAD
-    ax_o = ng.make_axes([
-        ng.make_axis(32, roles=[ar.Channel]),
-        ng.make_axis(1, roles=[ar.Depth]),
-        ng.make_axis(24, roles=[ar.Height]),
-        ng.make_axis(24, roles=[ar.Width]),
-        ax.N
-    ])
-    ax_i.set_shape((C, D, H, W, N))
-    ax_f.set_shape((C, T, R, S, K))
-    params = dict(pad_d=0, pad_h=0, pad_w=0, str_d=1, str_h=1, str_w=1)
-    axes_rsck = ng.make_axes([ax.R, ax.S, ax.C, ax.K])
-    axes_rsck_prime = ng.make_axes([ng.make_axis(l) for l in axes_rsck.lengths])
-
-    # broadcast input / filter axes
-    image = ng.constant(np.ones(ax_i.lengths), ax_i)
-    filter = ng.variable(axes_rsck_prime,
-                         initial_value=np.ones((R, S, C, K)))
-    filter_casted = ng.cast_axes(filter, axes_rsck)
-    filter_casted = ng.expand_dims(filter_casted, ax.T, 0)
-    filter_casted = ng.axes_with_order(filter_casted, axes=ax_f)
-
-    # convolution
-    output = ng.convolution(params, image, filter_casted, axes=ax_o)
-    oC, oD, oH, oW, oN = output.axes
-    output = ng.axes_with_order(output, axes=ng.make_axes([oN, oD, oH, oW, oC]))
-
-    # slice away the oD
-    out_slicing = [slice(None), 0, slice(None), slice(None), slice(None)]
-    conv = ng.Slice(output, out_slicing)
-    flatten = ng.flatten_at(conv, idx=1)
-
-    # cost and grad
-    cost = ng.sum(flatten, reduction_axes=flatten.axes)
-    grad = ng.deriv(cost, filter)
-
-    # compute
-    conv_grad_comp = executor([conv, grad])
-    conv_val, grad_val = conv_grad_comp()
-
-    assert np.allclose(conv_val, np.zeros_like(conv_val) + 75.)
-    assert np.allclose(grad_val, np.zeros_like(grad_val) + 4608.)
-=======
     ax_o = ng.make_axes([ax.K, ax.M, ax.P, ax.Q, ax.N])
 
     ax_i.set_shape((C, D, H, W, N))
@@ -392,5 +340,4 @@
 
     grad_input_num_val = grad_input_num_comp(input_val, filter_val)
     grad_input_sym_val = grad_input_sym_comp(input_val, filter_val)
-    assert np.allclose(grad_input_num_val, grad_input_sym_val)
->>>>>>> d26911e8
+    assert np.allclose(grad_input_num_val, grad_input_sym_val)