--- conflicted
+++ resolved
@@ -59,275 +59,6 @@
         self.visit(op, *self.op_args(op))
 
 
-<<<<<<< HEAD
-# How to use the graph rewrite pass
-#
-# Graph rewrite pass essentially allows pass users to rewrite parts of the
-# input graph in any way they want. Fusion is one example of graph rewrite that
-# fuses multiple ops together. At a high-level users of the pass need to
-# specify 2 things: 1) which ops to fuse, and 2) how to create new op(s) from
-# the existing ops.
-#
-# In order to specify which ops to rewrite, users specify a 'pattern'. A
-# pattern, in very basic terms, is a sub-graph that is to be rewritten. These
-# patterns are constructed using the same ngraph APIs used in constructing
-# actual graphs.  E.g., to construct Add op, use ng.Add(). Since the new op is
-# most likely going to be constructed using some of the rewritten ops, the
-# graph rewrite pass allows users to refer to the parts of the sub-graph by
-# providing 'label' op (This is an op called PatternLabelOp in op_graph.) Label
-# op follows the notion of binding variables to terms from functional
-# languages.
-#
-# To give an example of a label usage, assume that we want to fuse addition of
-# Conv2D and Bias into a single Conv2DWithBias op. Conv2DWithBias op will use
-# same inputs as Conv2D op and Bias op, so we need to refer to the inputs of
-# Conv2D op and Bias op to construct the fused op. In order to refer to the
-# inputs, we would use labels. Essentially, the rule for fusion would
-# conceptually look like: Add(Conv2D(X, Y), Bias(Z)) = Conv2DWithBias(X, Y, Z).
-# Here X, Y, and Z are labels.
-#
-# A complication that often arises in ngraph's pattern matching is the presence
-# of unanticipated ops such as BroadCast.  These ops are not expected by the
-# user, but they are inserted in the graph to for certain operations, such as
-# adjust axes as an example. To accommodate such ops, the graph rewrite pass
-# provides PatternSkipOp, which is an op to specify to the pass that if such
-# unanticipated op is found in the place of a PatternSkipOp, then skip the
-# pattern match for it. The ops to be skipped are specified by the user by
-# defining a predicate that holds true for ops to be skipped.
-#
-# Once the patterns are written, a user registers them with the graph rewrite
-# pass using GraphRewritePass.register_pattern API. register_pattern API takes
-# 2 inputs: a pattern that is to be searched in the graph, and the callback
-# function to be invoked when the pattern matches. The callback function is the
-# place where user would implement logic for rewriting sub-graphs. The callback
-# function aptly gets label map and the matched op as inputs. The label map is
-# simply a map of all the labels used in the pattern and the ops in the
-# sub-graph that they map to. In the above example, if actual graph contained
-# Add(Conv2D({1}, {2}), Bias({3})), then the label map would contain X={1},
-# Y={2}, Z={3}. For examples of using API and label, refer to cpufusion.py that
-# uses rewrite pass to implement fusion for forward and backward ReLU
-# operation.
-#
-# Rewrite pass works as follows: 1) a user creates and registers all
-# required<pattern, callback function> with the rewrite pass in the pass init
-# routine, 2) when do_pass for the rewrite pass is invoked, it goes over the
-# complete graph looking for matches for all the registered patterns, and for
-# the matching patterns invokes their callback functions. This is a standard
-# design borrowed from numerous places such as a specification of yacc rules
-# (grammar rules).
-#
-# The reason for using this design is: since all patterns are known to the
-# rewrite pass beforehand, it can scan whole graph only once, and match all the
-# patterns.  An optimization that we have not yet implemented (we may not
-# implement that for now since the number of patterns is too small) is
-# constructing an FSA (automata) from all the patterns. Automata will ensure
-# the fastest possible match for the patterns.  Even without automata, this
-# design allows us to do such optimizations in the future.
-#
-#
-# A word on ordering of the patterns: The order in which patterns are
-# registered to the rewrite pass is the order in which the pass looks for their
-# match. In other words, if the patterns match same sub-graph then the callback
-# function of the one registered first would be invoked first. Also, it is not
-# necessary that the callback functions must do the replacement -- it can
-# simply be a debug pattern matching rule that prints the matching sub-graphs.
-#
-
-
-class GraphRewritePass(ProcessOpGraphPass):
-    """
-    A utility class for rewriting graph, including fusion
-
-    """
-    # Return values for pattern matching
-    found = True
-    not_found = False
-
-    def __init__(self, **kwargs):
-        super(GraphRewritePass, self).__init__(**kwargs)
-        self.registered_patterns = []
-        self.replacement_list = []
-
-    def match_pattern_label_op(self, op, pattern, label_map):
-        """
-        Helper function used by match_pattern
-
-        'pattern' is PatternLabelOp. Process 'op' accordingly and update
-        label_map by binding the label if appropriate.
-
-        Return:
-          true, if op matches pattern; false otherwise
-          label_map is updated with assignments in case of match
-
-        """
-        # If it is a label and the constraint for the label is satisfied,
-        # then we store the mapping. But if the label is already bound to
-        # some value, then we need to check that the value already assigned
-        # to the label is same as what we are going to assign to it. This
-        # way we are supporting equality constraints on the labels. A user
-        # can say "X" in some subgraph must be same as "X" in other subgraph.
-        if pattern.label in label_map:
-            if label_map[pattern.label] == op and pattern.constraint_fn(op):
-                return GraphRewritePass.found
-            else:
-                return GraphRewritePass.not_found
-
-        elif pattern.constraint_fn(op):
-            # Label is not already bound and constraint is satisfied, so bind
-            # the label now.
-            label_map[pattern.label] = op
-            return GraphRewritePass.found
-
-        else:
-            return GraphRewritePass.not_found
-
-    # Function to iterate over all args and match them
-    def iterate_all_args(self, op_args, pattern_args, label_map):
-        """
-        Helper function to iterate over all args (children) of an op (parent)
-        and check if args of op can be matched with args of pattern
-
-        Return:
-          true, if op matches pattern; false otherwise
-          label_map is updated with assignments in case of match
-
-        """
-        for o_arg, p_arg in zip(op_args, pattern_args):
-            # Depth-first graph traversal
-            if self.match_pattern(o_arg,
-                                  p_arg,
-                                  label_map) == GraphRewritePass.not_found:
-                return GraphRewritePass.not_found
-        # If pattern for all args match, then we return true.
-        return GraphRewritePass.found
-
-    def match_op_args(self, op, pattern, label_map):
-        """
-        Helper function to match args (children) of an 'op' with args of 'pattern'
-
-        This function considers commutavity of ops to match different possible
-        orderings of args.
-
-        Return:
-          true, if op matches pattern; false otherwise
-          label_map is updated with assignments in case of match
-
-        """
-        # For commutative op, check for all permutations of pattern args.
-        if op.is_commutative:
-            for pattern_args in itertools.permutations(pattern.args):
-                # We need to make a copy of label_map because if a particular
-                # permutation of arg ordering does not match, we need to throw
-                # away all the updates made to the label_map for the failed ordering.
-                new_label_map = dict(label_map)
-                if self.iterate_all_args(self.op_args(op),
-                                         pattern_args,
-                                         new_label_map) == GraphRewritePass.found:
-                    # If this ordering is successful, then we update label_map.
-                    for k, v in new_label_map.items():
-                        label_map[k] = v
-                    return GraphRewritePass.found
-            return GraphRewritePass.not_found
-        else:
-            # otherwise, just check for default ordering.
-            # Since we only have 1 option for default ordering, we do not
-            # need to make a copy of label_map.
-            return self.iterate_all_args(self.op_args(op), pattern.args, label_map)
-
-    def match_pattern(self, op, pattern, label_map):
-        """
-        Matches a pattern 'pattern' (sub-graph) in the sub-graph specified by 'op'
-        Considers commutativity of ops which matching ops
-
-        Args:
-          op: sub-graph node where we should begin pattern match
-          pattern: pattern specifying subgraph to be matched at op
-          label_map: dictionary to be updated with sub-graph assignments
-                     for labels in the pattern if match is found
-
-        Returns"
-          true, if op matches pattern; false otherwise
-          label_map is updated with assignments in case of match
-
-        """
-
-        if isinstance(pattern, PatternLabelOp):
-            return self.match_pattern_label_op(op, pattern, label_map)
-
-        elif isinstance(pattern, PatternSkipOp) and not pattern.is_optional_op_fn(op):
-            # If pattern contains SkipOp, but 'op' is not optional, then we
-            # check if children of SkipOp satisfies 'op'. E.g., pattern contains
-            # PatternSkipOp and BroadCast is optional, but 'op' is TensorValueOp.
-            assert len(pattern.args) == 1, "PatternSkipOp only allows 1 input"
-            return self.match_pattern(op, pattern.args[0], label_map)
-
-        else:
-            do_lengths_match = (len(self.op_args(op)) == len(pattern.args))
-            is_same_type = (isinstance(op, type(pattern)))
-            is_skip_op = (isinstance(pattern, PatternSkipOp) and
-                          pattern.is_optional_op_fn(op))
-
-            do_explore_children = (is_same_type or is_skip_op) and do_lengths_match
-            if do_explore_children:
-                # We explore children of 'op' in 2 cases:
-                #  1) if type of op is same as type of pattern (strict instance check)
-                #  2) if type of pattern is SkipOp and 'op' is optional
-                #     E.g., pattern contains PatternSkipOp and BroadCastOp is optional,
-                #     and 'op' is BroadCastOp.
-                return self.match_op_args(op, pattern, label_map)
-
-            else:
-                # If matching of ops failed, we return not_found.
-                return GraphRewritePass.not_found
-
-    @staticmethod
-    def print_pattern(pattern, spaces=0):
-        """
-        Print pattern for debugging purpose
-
-        """
-        str = ""
-        for t in range(0, spaces):
-            str += ' '
-        str += pattern.__str__()
-        for arg in pattern.args:
-            str += '\n'
-            str += GraphRewritePass.print_pattern(arg, spaces + 1)
-        return str
-
-    def register_pattern(self, pattern, callback_fn):
-        """
-        Register a 'pattern' with callback function 'callback_fn'
-
-        """
-        self.registered_patterns.append((pattern, callback_fn))
-
-    def process_op(self, op):
-        # For performing pattern match, we have 2 options:
-        # 1) for every graph node, check if any pattern match
-        # 2) for every pattern, check if any graph node match
-        # We choose 1st option. But we can also choose 2nd.
-        # TODO(nhasabni) Two issues that complicate above choice is:
-        #  1) A pattern may match multiple graph nodes
-        #  2) Multiple patterns may match single graph node
-        # These issues need to be discussed.
-
-        # Iterate over all registered patterns and check for pattern match
-        for pattern, callback_fn in self.registered_patterns:
-            # list of (label_map, op) tuples that match pattern
-            # Given pattern may match multiple times in the graph. For every
-            # such match, we have label_map and the op that matches the
-            # pattern. So we use list of tuples as return type.
-            label_map_op_list = []
-            label_map = dict()
-
-            if self.match_pattern(op, pattern, label_map):
-                label_map_op_list.append((label_map, op))
-                callback_fn(op, label_map_op_list)
-
-
-=======
->>>>>>> dc8d4a40
 class PeepholeGraphPass(GraphBuildingPass):
     """
     Base class for passes that do not add to the graph.
