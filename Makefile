--- conflicted
+++ resolved
@@ -157,13 +157,8 @@
 	py.test --transformer hetr -m "transformer_dependent and not flex_only or hetr_only" --boxed \
 	--junit-xml=testout_test_mkldnn_hetr_$(PY).xml \
 	--cov-append \
-<<<<<<< HEAD
 	$(TEST_OPTS) $(TEST_DIRS) $(TEST_DIRS_NEON) $(TEST_DIRS_TENSORFLOW) ${TEST_DIRS_ONNX} ${TEST_DIRS_COMMON}
-	coverage xml -i -o coverage_test_cpu_$(PY).xml
-=======
-	$(TEST_OPTS) $(TEST_DIRS) $(TEST_DIRS_NEON) $(TEST_DIRS_TENSORFLOW) ${TEST_DIRS_COMMON}
 	coverage xml -i -o coverage_test_mkldnn_$(PY).xml
->>>>>>> 6e434f7e
 
 test_cpu: export LD_PRELOAD+=:${WARP_CTC_PATH}/libwarpctc.so
 test_cpu: export PYTHONHASHSEED=0
@@ -201,7 +196,7 @@
 	unset HTTP_PROXY && \
 	unset HTTPS_PROXY && \
 	py.test --transformer hetr -m "transformer_dependent and not flex_only or hetr_only" \
-  --hetr_device cpu --boxed \
+	--hetr_device cpu --boxed \
 	--junit-xml=testout_test_hetr_$(PY).xml \
 	$(TEST_OPTS) $(TEST_DIRS) $(TEST_DIRS_NEON) $(TEST_DIRS_TENSORFLOW) ${TEST_DIRS_ONNX} ${TEST_DIRS_COMMON}
 	coverage xml -i -o coverage_test_hetr_$(PY).xml
@@ -215,15 +210,9 @@
 	unset HTTP_PROXY && \
 	unset HTTPS_PROXY && \
 	py.test --transformer hetr -m multi_device --hetr_device gpu --boxed \
-<<<<<<< HEAD
-	--junit-xml=testout_test_hetr_$(PY).xml \
+	--junit-xml=testout_test_mgpu_$(PY).xml \
 	$(TEST_OPTS) $(TEST_DIRS) $(TEST_DIRS_NEON) $(TEST_DIRS_TENSORFLOW) ${TEST_DIRS_ONNX} ${TEST_DIRS_COMMON}
-	coverage xml -i -o coverage_test_hetr_$(PY).xml
-=======
-	--junit-xml=testout_test_mgpu_$(PY).xml \
-	$(TEST_OPTS) $(TEST_DIRS) $(TEST_DIRS_NEON) $(TEST_DIRS_TENSORFLOW) ${TEST_DIRS_COMMON}
 	coverage xml -i -o coverage_test_mgpu_$(PY).xml
->>>>>>> 6e434f7e
 
 test_mxnet: test_prepare clean
 	echo Running unit tests for mxnet frontend...
