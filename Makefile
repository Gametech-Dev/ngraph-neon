--- conflicted
+++ resolved
@@ -78,11 +78,7 @@
 
 test: test_install clean testflex
 	@echo Running unit tests...
-<<<<<<< HEAD
-	@py.test --cov=ngraph --junit-xml=testout.xml --boxed $(TEST_OPTS) $(TEST_DIRS)
-=======
-	@py.test -n 4 --boxed --cov=ngraph --junit-xml=testout.xml $(TEST_OPTS) $(TEST_DIRS)
->>>>>>> bed987c7
+	@py.test -n auto --boxed --cov=ngraph --junit-xml=testout.xml $(TEST_OPTS) $(TEST_DIRS)
 	@coverage xml -i
 
 test_caffe2: clean
