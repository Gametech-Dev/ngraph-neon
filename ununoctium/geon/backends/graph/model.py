--- conflicted
+++ resolved
@@ -91,20 +91,13 @@
 
                 self.initialize(self.graph.input, cost)
                 updates = self.optimizer.configure(self.graph.cost)
-<<<<<<< HEAD
-
-                self.enp = be.NumPyTransformer(results=[self.graph.cost, updates])
-=======
-            
                 dataflow = analysis.DataFlowGraph([self.graph.cost, updates])
                 kernelflow = analysis.KernelFlowGraph(dataflow)
                 interference = analysis.InterferenceGraph(kernelflow.liveness())
                 memory = analysis.color(interference)
                 #print 'The memory footprint is {} GB'.format(memory*10**-9)
                 #dataflow.render('cifar_mlp.gv', True)             
-                self.enp = nptransform.NumPyTransformer(results=[self.graph.cost, updates])
-                self.enp.initialize()
->>>>>>> 2941a3b1
+                self.enp = be.NumPyTransformer(results=[self.graph.cost, updates])
 
                 callbacks.on_train_begin(num_epochs)
                 while self.epoch_index < num_epochs and not self.finished:
